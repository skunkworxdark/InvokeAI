--- conflicted
+++ resolved
@@ -5,14 +5,11 @@
   frontendToBackendParameters,
   FrontendToBackendParametersConfig,
 } from '../../common/util/parameterTranslation';
-<<<<<<< HEAD
-=======
 import {
   GalleryCategory,
   GalleryState,
 } from '../../features/gallery/gallerySlice';
 import { OptionsState } from '../../features/options/optionsSlice';
->>>>>>> 329cd8a3
 import {
   addLogEntry,
   errorOccurred,
