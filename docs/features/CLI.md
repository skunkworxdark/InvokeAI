--- conflicted
+++ resolved
@@ -173,20 +173,12 @@
 
 In addition to the command-line options recognized by txt2img, img2img accepts additional options:
 
-<<<<<<< HEAD
-| Argument            | Shortcut   | Default | Description                                                                                                                                   |
-| ------------------- | ---------- | ------- | --------------------------------------------------------------------------------------------------------------------------------------------- |
-| `--init_img <path>` | `-I<path>` | `None`  | Path to the initialization image                                                                                                              |
-| `--fit`              | `-F`       | `False` | Scale the image to fit into the specified -H and -W dimensions                                                                                  |
-| `--strength <float>` | `-f<float>` | `0.75`  | How hard to try to match the prompt to the initial image. Ranges from 0.0-0.99,<br>with higher values replacing the initial image completely. |
-=======
-| Argument           | Shortcut  | Default | Description                                                                                                                                |
-| ------------------ | --------- | ------- | ------------------------------------------------------------------------------------------------------------------------------------------ |
-| --init_img <path>   | -I<path>  | None    | Path to the initialization image                                                                                                           |
-| --init_color <path> |           | None    | Path to reference image for color correction               |
-| --fit               | -F        | False   | Scale the image to fit into the specified -H and -W dimensions                                                                             |
-| --strength <float>  | -s<float> | 0.75    | How hard to try to match the prompt to the initial image. Ranges from 0.0-0.99, with higher values replacing the initial image completely. |
->>>>>>> 3c4c4d71
+| Argument              | Shortcut   | Default | Description                                                                                                                                |
+| --------------------- | ---------- | ------- | ------------------------------------------------------------------------------------------------------------------------------------------ |
+| `--init_img <path>`   | `-I<path>` | None    | Path to the initialization image                                                                                                           |
+| `--init_color <path>` |            | None    | Path to reference image for color correction               |
+| `--fit`                | `-F`       | False   | Scale the image to fit into the specified -H and -W dimensions                                                                             |
+| `--strength <float>`   | `-f<float>` | 0.75    | How hard to try to match the prompt to the initial image. Ranges from 0.0-0.99, with higher values replacing the initial image completely. |
 
 #### inpainting
 
