#!/usr/bin/env python3
# Copyright (c) 2022 Lincoln D. Stein (https://github.com/lstein)

import argparse
import shlex
import os
import sys
import copy
from ldm.dream_util import Completer,PngWriter,PromptFormatter

debugging = False

def main():
    ''' Initialize command-line parsers and the diffusion model '''
    arg_parser = create_argv_parser()
    opt        = arg_parser.parse_args()
    if opt.laion400m:
        # defaults suitable to the older latent diffusion weights
        width   = 256
        height  = 256
        config  = "configs/latent-diffusion/txt2img-1p4B-eval.yaml"
        weights = "models/ldm/text2img-large/model.ckpt"
    else:
        # some defaults suitable for stable diffusion weights
        width   = 512
        height  = 512
        config  = "configs/stable-diffusion/v1-inference.yaml"
        weights = "models/ldm/stable-diffusion-v1/model.ckpt"

    print("* Initializing, be patient...\n")
    sys.path.append('.')
    from pytorch_lightning import logging
    from ldm.simplet2i import T2I
    # these two lines prevent a horrible warning message from appearing
    # when the frozen CLIP tokenizer is imported
    import transformers
    transformers.logging.set_verbosity_error()
    
    # creating a simple text2image object with a handful of
    # defaults passed on the command line.
    # additional parameters will be added (or overriden) during
    # the user input loop
    t2i = T2I(width=width,
              height=height,
              sampler_name=opt.sampler_name,
              weights=weights,
              full_precision=opt.full_precision,
              config=config,
              latent_diffusion_weights=opt.laion400m, # this is solely for recreating the prompt
              embedding_path=opt.embedding_path,
              device=opt.device
    )

    # make sure the output directory exists
    if not os.path.exists(opt.outdir):
        os.makedirs(opt.outdir)
        
    # gets rid of annoying messages about random seed
    logging.getLogger("pytorch_lightning").setLevel(logging.ERROR)

    infile = None
    try:
        if opt.infile is not None:
            infile = open(opt.infile,'r')
    except FileNotFoundError as e:
        print(e)
        exit(-1)

    # preload the model
    t2i.load_model()
    print("\n* Initialization done! Awaiting your command (-h for help, 'q' to quit, 'cd' to change output dir, 'pwd' to print output dir)...")

    log_path   = os.path.join(opt.outdir,'dream_log.txt')
    with open(log_path,'a') as log:
        cmd_parser = create_cmd_parser()
        main_loop(t2i,opt.outdir,cmd_parser,log,infile)
        log.close()
    if infile:
        infile.close()


def main_loop(t2i,outdir,parser,log,infile):
    ''' prompt/read/execute loop '''
    done = False
    
    while not done:
        try:
            command = infile.readline() if infile else input("dream> ") 
        except EOFError:
            done = True
            break

        if infile and len(command)==0:
            done = True
            break

        if command.startswith(('#','//')):
            continue

        # before splitting, escape single quotes so as not to mess
        # up the parser
        command = command.replace("'","\\'")

        try:
            elements = shlex.split(command)
        except ValueError as e:
            print(str(e))
            continue
        
        if len(elements)==0:
            continue

        if elements[0]=='q':
            done = True
            break

        if elements[0]=='cd' and len(elements)>1:
            if os.path.exists(elements[1]):
                print(f"setting image output directory to {elements[1]}")
                outdir=elements[1]
            else:
                print(f"directory {elements[1]} does not exist")
            continue

        if elements[0]=='pwd':
            print(f"current output directory is {outdir}")
            continue
        
        if elements[0].startswith('!dream'): # in case a stored prompt still contains the !dream command
            elements.pop(0)
            
        # rearrange the arguments to mimic how it works in the Dream bot.
        switches = ['']
        switches_started = False

        for el in elements:
            if el[0]=='-' and not switches_started:
                switches_started = True
            if switches_started:
                switches.append(el)
            else:
                switches[0] += el
                switches[0] += ' '
        switches[0] = switches[0][:len(switches[0])-1]

        try:
            opt      = parser.parse_args(switches)
        except SystemExit:
            parser.print_help()
            continue
        if len(opt.prompt)==0:
            print("Try again with a prompt!")
            continue

        normalized_prompt      = PromptFormatter(t2i,opt).normalize_prompt()
        individual_images      = not opt.grid

        try:
            file_writer        = PngWriter(outdir,normalized_prompt,opt.batch_size)
            callback           = file_writer.write_image if individual_images else None

            image_list   = t2i.prompt2image(image_callback=callback,**vars(opt))
            results      = file_writer.files_written     if individual_images else image_list

            if opt.grid and len(results) > 0:
                grid_img = file_writer.make_grid([r[0] for r in results])
                filename = file_writer.unique_filename(results[0][1])
                seeds    = [a[1] for a in results]
                results  = [[filename,seeds]]
                metadata_prompt   = f'{normalized_prompt} -S{results[0][1]}'
                file_writer.save_image_and_prompt_to_png(grid_img,metadata_prompt,filename)

        except AssertionError as e:
            print(e)
            continue

<<<<<<< HEAD

        allVariantResults = []
        if opt.variants is not None:
            print(f"Generating {opt.variants} variant(s)...")
            newopt = copy.deepcopy(opt)
            newopt.iterations = 1
            newopt.variants = None
            for r in results:
                newopt.init_img = r[0]
                print(f"\t generating variant for {newopt.init_img}")
                for j in range(0, opt.variants):
                    try:
                        variantResults = t2i.img2img(**vars(newopt))
                        allVariantResults.append([newopt,variantResults])
                    except AssertionError as e:
                        print(e)
                        continue
            print(f"{opt.variants} Variants generated!")
=======
        except OSError as e:
            print(e)
            continue
>>>>>>> b3e3b0e8

        print("Outputs:")
        write_log_message(t2i,normalized_prompt,results,log)

    print("goodbye!")

# variant generation is going to be superseded by a generalized
# "prompt-morph" functionality
# def generate_variants(t2i,outdir,opt,previous_gens):
#     variants = []
#     print(f"Generating {opt.variants} variant(s)...")
#     newopt = copy.deepcopy(opt)
#     newopt.iterations = 1
#     newopt.variants   = None
#     for r in previous_gens:
#         newopt.init_img = r[0]
#         prompt            = PromptFormatter(t2i,newopt).normalize_prompt()
#         print(f"] generating variant for {newopt.init_img}")
#         for j in range(0,opt.variants):
#             try:
#                 file_writer        = PngWriter(outdir,prompt,newopt.batch_size)
#                 callback           = file_writer.write_image
#                 t2i.prompt2image(image_callback=callback,**vars(newopt))
#                 results           = file_writer.files_written
#                 variants.append([prompt,results])
#             except AssertionError as e:
#                 print(e)
#                 continue
#     print(f'{opt.variants} variants generated')
#     return variants
                

def write_log_message(t2i,prompt,results,logfile):
    ''' logs the name of the output image, its prompt and seed to the terminal, log file, and a Dream text chunk in the PNG metadata'''
    last_seed  = None
    img_num    = 1
    seenit     = {}

    for r in results:
        seed = r[1]
        log_message = (f'{r[0]}: {prompt} -S{seed}')

        print(log_message)
        logfile.write(log_message+"\n")
        logfile.flush()

def create_argv_parser():
    parser = argparse.ArgumentParser(description="Parse script's command line args")
    parser.add_argument("--laion400m",
                        "--latent_diffusion",
                        "-l",
                        dest='laion400m',
                        action='store_true',
                        help="fallback to the latent diffusion (laion400m) weights and config")
    parser.add_argument("--from_file",
                        dest='infile',
                        type=str,
                        help="if specified, load prompts from this file")
    parser.add_argument('-n','--iterations',
                        type=int,
                        default=1,
                        help="number of images to generate")
    parser.add_argument('-F','--full_precision',
                        dest='full_precision',
                        action='store_true',
                        help="use slower full precision math for calculations")
    parser.add_argument('--sampler','-m',
                        dest="sampler_name",
                        choices=['ddim', 'k_dpm_2_a', 'k_dpm_2', 'k_euler_a', 'k_euler', 'k_heun', 'k_lms', 'plms'],
                        default='k_lms',
                        help="which sampler to use (k_lms) - can only be set on command line")
    parser.add_argument('--outdir',
                        '-o',
                        type=str,
                        default="outputs/img-samples",
                        help="directory in which to place generated images and a log of prompts and seeds")
    parser.add_argument('--embedding_path',
                        type=str,
                        help="Path to a pre-trained embedding manager checkpoint - can only be set on command line")
    parser.add_argument('--device',
                        '-d',
                        type=str,
                        default="cuda",
                        help="device to run stable diffusion on. defaults to cuda `torch.cuda.current_device()` if avalible")
    return parser
                        
    
def create_cmd_parser():
    parser = argparse.ArgumentParser(description='Example: dream> a fantastic alien landscape -W1024 -H960 -s100 -n12')
    parser.add_argument('prompt')
    parser.add_argument('-s','--steps',type=int,help="number of steps")
    parser.add_argument('-S','--seed',type=int,help="image seed")
    parser.add_argument('-n','--iterations',type=int,default=1,help="number of samplings to perform (slower, but will provide seeds for individual images)")
    parser.add_argument('-b','--batch_size',type=int,default=1,help="number of images to produce per sampling (will not provide seeds for individual images!)")
    parser.add_argument('-W','--width',type=int,help="image width, multiple of 64")
    parser.add_argument('-H','--height',type=int,help="image height, multiple of 64")
    parser.add_argument('-C','--cfg_scale',default=7.5,type=float,help="prompt configuration scale")
    parser.add_argument('-g','--grid',action='store_true',help="generate a grid")
    parser.add_argument('-i','--individual',action='store_true',help="generate individual files (default)")
    parser.add_argument('-I','--init_img',type=str,help="path to input image for img2img mode (supersedes width and height)")
    parser.add_argument('-f','--strength',default=0.75,type=float,help="strength for noising/unnoising. 0.0 preserves image exactly, 1.0 replaces it completely")
# variants is going to be superseded by a generalized "prompt-morph" function
#    parser.add_argument('-v','--variants',type=int,help="in img2img mode, the first generated image will get passed back to img2img to generate the requested number of variants")
    parser.add_argument('-x','--skip_normalize',action='store_true',help="skip subprompt weight normalization")
    return parser



if __name__ == "__main__":
    main()
<|MERGE_RESOLUTION|>--- conflicted
+++ resolved
@@ -174,30 +174,9 @@
             print(e)
             continue
 
-<<<<<<< HEAD
-
-        allVariantResults = []
-        if opt.variants is not None:
-            print(f"Generating {opt.variants} variant(s)...")
-            newopt = copy.deepcopy(opt)
-            newopt.iterations = 1
-            newopt.variants = None
-            for r in results:
-                newopt.init_img = r[0]
-                print(f"\t generating variant for {newopt.init_img}")
-                for j in range(0, opt.variants):
-                    try:
-                        variantResults = t2i.img2img(**vars(newopt))
-                        allVariantResults.append([newopt,variantResults])
-                    except AssertionError as e:
-                        print(e)
-                        continue
-            print(f"{opt.variants} Variants generated!")
-=======
         except OSError as e:
             print(e)
             continue
->>>>>>> b3e3b0e8
 
         print("Outputs:")
         write_log_message(t2i,normalized_prompt,results,log)
