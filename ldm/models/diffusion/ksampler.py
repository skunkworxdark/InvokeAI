--- conflicted
+++ resolved
@@ -3,7 +3,7 @@
 import torch
 import torch.nn as nn
 from ldm.dream.devices import choose_torch_device
-<<<<<<< HEAD
+from ldm.models.diffusion.sampler import Sampler
 from ldm.util import rand_perlin_2d
 
 def cfg_apply_threshold(result, threshold = 0.0, scale = 0.7):
@@ -19,9 +19,6 @@
         minval = max(min(-1, scale*minval), -threshold)
     return torch.clamp(result, min=minval, max=maxval)
 
-=======
-from ldm.models.diffusion.sampler import Sampler
->>>>>>> 1ab09e7a
 
 class CFGDenoiser(nn.Module):
     def __init__(self, model, threshold = 0, warmup = 0):
@@ -66,11 +63,7 @@
             ).chunk(2)
             return uncond + (cond - uncond) * cond_scale
 
-<<<<<<< HEAD
-
-
-    # most of these arguments are ignored and are only present for compatibility with
-=======
+
     def make_schedule(
             self,
             ddim_num_steps,
@@ -105,7 +98,6 @@
     # in an ugly way in the lstein/k-diffusion branch.
     
     # Most of these arguments are ignored and are only present for compatibility with
->>>>>>> 1ab09e7a
     # other samples
     @torch.no_grad()
     def sample(
