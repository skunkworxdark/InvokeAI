"""This module manages the InvokeAI `models.yaml` file, mapping
symbolic diffusers model names to the paths and repo_ids used
by the underlying `from_pretrained()` call.

For fetching models, use manager.get_model('symbolic name'). This will
return a ModelInfo object that contains the following attributes:
   
   * context -- a context manager Generator that loads and locks the 
                model into GPU VRAM and returns the model for use. 
                See below for usage.
   * name -- symbolic name of the model
   * type -- SubModelType of the model
   * hash -- unique hash for the model
   * location -- path or repo_id of the model
   * revision -- revision of the model if coming from a repo id,
                e.g. 'fp16'
   * precision -- torch precision of the model

Typical usage:

   from invokeai.backend import ModelManager

   manager = ModelManager(
                 config='./configs/models.yaml',
                 max_cache_size=8
             ) # gigabytes

   model_info = manager.get_model('stable-diffusion-1.5', SubModelType.Diffusers)
   with model_info.context as my_model:
      my_model.latents_from_embeddings(...)

The manager uses the underlying ModelCache class to keep
frequently-used models in RAM and move them into GPU as needed for
generation operations. The optional `max_cache_size` argument
indicates the maximum size the cache can grow to, in gigabytes. The
underlying ModelCache object can be accessed using the manager's "cache"
attribute.

Because the model manager can return multiple different types of
models, you may wish to add additional type checking on the class
of model returned. To do this, provide the option `model_type`
parameter:

    model_info = manager.get_model(
                      'clip-tokenizer',
                       model_type=SubModelType.Tokenizer
                      )

This will raise an InvalidModelError if the format defined in the
config file doesn't match the requested model type.

MODELS.YAML

The general format of a models.yaml section is:

 type-of-model/name-of-model:
     path: /path/to/local/file/or/directory
     description: a description
     format: folder|ckpt|safetensors|pt
     base: SD-1|SD-2
     subfolder: subfolder-name

The type of model is given in the stanza key, and is one of
{diffusers, ckpt, vae, text_encoder, tokenizer, unet, scheduler,
safety_checker, feature_extractor, lora, textual_inversion,
controlnet}, and correspond to items in the SubModelType enum defined
in model_cache.py

The format indicates whether the model is organized as a folder with
model subdirectories, or is contained in a single checkpoint or
safetensors file.

One, but not both, of repo_id and path are provided. repo_id is the
HuggingFace repository ID of the model, and path points to the file or
directory on disk.

If subfolder is provided, then the model exists in a subdirectory of
the main model. These are usually named after the model type, such as
"unet".

This example summarizes the two ways of getting a non-diffuser model:

 text_encoder/clip-test-1:
   format: folder
   path: /path/to/folder
   description: Returns standalone CLIPTextModel

 text_encoder/clip-test-2:
   format: folder
   repo_id: /path/to/folder
   subfolder: text_encoder
   description: Returns the text_encoder in the subfolder of the diffusers model (just the encoder in RAM)

SUBMODELS:

It is also possible to fetch an isolated submodel from a diffusers
model. Use the `submodel` parameter to select which part:

 vae = manager.get_model('stable-diffusion-1.5',submodel=SubModelType.Vae)
 with vae.context as my_vae:
    print(type(my_vae))
    # "AutoencoderKL"

DIRECTORY_SCANNING:

Loras, textual_inversion and controlnet models are usually not listed
explicitly in models.yaml, but are added to the in-memory data
structure at initialization time by scanning the models directory. The
in-memory data structure can be resynchronized by calling
`manager.scan_models_directory`.

DISAMBIGUATION:

You may wish to use the same name for a related family of models. To
do this, disambiguate the stanza key with the model and and format
separated by "/". Example:

 tokenizer/clip-large:
   format: tokenizer
   path: /path/to/folder
   description: Returns standalone tokenizer

 text_encoder/clip-large:
   format: text_encoder
   path: /path/to/folder
   description: Returns standalone text encoder

You can now use the `model_type` argument to indicate which model you
want:

 tokenizer = mgr.get('clip-large',model_type=SubModelType.Tokenizer)
 encoder = mgr.get('clip-large',model_type=SubModelType.TextEncoder)

OTHER FUNCTIONS:

Other methods provided by ModelManager support importing, editing,
converting and deleting models.

IMPORTANT CHANGES AND LIMITATIONS SINCE 2.3:

1. Only local paths are supported. Repo_ids are no longer accepted. This
simplifies the logic.

2. VAEs can't be swapped in and out at load time. They must be baked
into the model when downloaded or converted.

"""
from __future__ import annotations

import os
import hashlib
import textwrap
from dataclasses import dataclass
from packaging import version
from pathlib import Path
from typing import Dict, Optional, List, Tuple, Union, types
from shutil import rmtree

import torch
from huggingface_hub import scan_cache_dir
from omegaconf import OmegaConf
from omegaconf.dictconfig import DictConfig

from pydantic import BaseModel

import invokeai.backend.util.logging as logger
from invokeai.app.services.config import InvokeAIAppConfig
from invokeai.backend.util import CUDA_DEVICE, download_with_resume
from .model_cache import ModelCache, ModelLocker
from .models import BaseModelType, ModelType, SubModelType, ModelError, MODEL_CLASSES

# We are only starting to number the config file with release 3.
# The config file version doesn't have to start at release version, but it will help
# reduce confusion.
CONFIG_FILE_VERSION='3.0.0'

@dataclass
class ModelInfo():
    context: ModelLocker
    name: str
    base_model: BaseModelType
    type: ModelType
    hash: str
    location: Union[Path, str]
    precision: torch.dtype
    revision: str = None
    _cache: ModelCache = None

    def __enter__(self):
        return self.context.__enter__()

    def __exit__(self,*args, **kwargs):
        self.context.__exit__(*args, **kwargs)

class InvalidModelError(Exception):
    "Raised when an invalid model is requested"
    pass

MAX_CACHE_SIZE = 6.0  # GB


# layout of the models directory:
# models
# ├── sd-1
# │   ├── controlnet
# │   ├── lora
# │   ├── pipeline
# │   └── textual_inversion
# ├── sd-2
# │   ├── controlnet
# │   ├── lora
# │   ├── pipeline
# │   └── textual_inversion
# └── core
#     ├── face_reconstruction
#     │   ├── codeformer
#     │   └── gfpgan
#     ├── sd-conversion
#     │   ├── clip-vit-large-patch14 - tokenizer, text_encoder subdirs
#     │   ├── stable-diffusion-2 - tokenizer, text_encoder subdirs
#     │   └── stable-diffusion-safety-checker
#     └── upscaling
#         └─── esrgan



class ConfigMeta(BaseModel):
    version: str

class ModelManager(object):
    """
    High-level interface to model management.
    """

    logger: types.ModuleType = logger

    def __init__(
        self,
        config: Union[Path, DictConfig, str],
        device_type: torch.device = CUDA_DEVICE,
        precision: torch.dtype = torch.float16,
        max_cache_size=MAX_CACHE_SIZE,
        sequential_offload=False,
        logger: types.ModuleType = logger,
    ):
        """
        Initialize with the path to the models.yaml config file. 
        Optional parameters are the torch device type, precision, max_models,
        and sequential_offload boolean. Note that the default device
        type and precision are set up for a CUDA system running at half precision.
        """

        self.config_path = None
        if isinstance(config, (str, Path)):
            self.config_path = Path(config)
            config = OmegaConf.load(self.config_path)

        elif not isinstance(config, DictConfig):
            raise ValueError('config argument must be an OmegaConf object, a Path or a string')

        self.config_meta = ConfigMeta(**config.pop("__metadata__"))
        # TODO: metadata not found
        # TODO: version check

        self.models = dict()
        for model_key, model_config in config.items():
            model_name, base_model, model_type = self.parse_key(model_key)
            model_class = MODEL_CLASSES[base_model][model_type]
            # alias for config file
            model_config["model_format"] = model_config.pop("format")
            self.models[model_key] = model_class.create_config(**model_config)

        # check config version number and update on disk/RAM if necessary
        self.globals = InvokeAIAppConfig.get_config()
        self.logger = logger
        self.cache = ModelCache(
            max_cache_size=max_cache_size,
            execution_device = device_type,
            precision = precision,
            sequential_offload = sequential_offload,
            logger = logger,
        )
        self.cache_keys = dict()

        # add controlnet, lora and textual_inversion models from disk
        self.scan_models_directory()

    def model_exists(
        self,
        model_name: str,
        base_model: BaseModelType,
        model_type: ModelType,
    ) -> bool:
        """
        Given a model name, returns True if it is a valid
        identifier.
        """
        model_key = self.create_key(model_name, base_model, model_type)
        return model_key in self.models

    @classmethod
    def create_key(
        cls,
        model_name: str,
        base_model: BaseModelType,
        model_type: ModelType,
    ) -> str:
        return f"{base_model}/{model_type}/{model_name}"

    def parse_key(self, model_key: str) -> Tuple[str, BaseModelType, ModelType]:
        base_model_str, model_type_str, model_name = model_key.split('/', 2)
        try:
            model_type = ModelType(model_type_str)
        except:
            raise Exception(f"Unknown model type: {model_type_str}")

        try:
            base_model = BaseModelType(base_model_str)
        except:
            raise Exception(f"Unknown base model: {base_model_str}")

        return (model_name, base_model, model_type)

    def get_model(
        self,
        model_name: str,
        base_model: BaseModelType,
        model_type: ModelType,
        submodel_type: Optional[SubModelType] = None
    ):
        """Given a model named identified in models.yaml, return
        an ModelInfo object describing it.
        :param model_name: symbolic name of the model in models.yaml
        :param model_type: ModelType enum indicating the type of model to return
        :param submode_typel: an ModelType enum indicating the portion of 
               the model to retrieve (e.g. ModelType.Vae)

        If not provided, the model_type will be read from the `format` field
        of the corresponding stanza. If provided, the model_type will be used
        to disambiguate stanzas in the configuration file. The default is to
        assume a diffusers pipeline. The behavior is illustrated here:

        [models.yaml]
        diffusers/test1:
           repo_id: foo/bar
           description: Typical diffusers pipeline

        lora/test1:
           repo_id: /tmp/loras/test1.safetensors
           description: Typical lora file

        test1_pipeline = mgr.get_model('test1')
        # returns a StableDiffusionGeneratorPipeline

        test1_vae1 = mgr.get_model('test1', submodel=ModelType.Vae)
        # returns the VAE part of a diffusers model as an AutoencoderKL

        test1_vae2 = mgr.get_model('test1', model_type=ModelType.Diffusers, submodel=ModelType.Vae)
        # does the same thing as the previous  statement. Note that model_type
        # is for the parent model, and submodel is for the part

        test1_lora = mgr.get_model('test1', model_type=ModelType.Lora)
        # returns a LoRA embed (as a 'dict' of tensors)

        test1_encoder = mgr.get_modelI('test1', model_type=ModelType.TextEncoder)
        # raises an InvalidModelError

        """
        model_class = MODEL_CLASSES[base_model][model_type]
        model_key = self.create_key(model_name, base_model, model_type)

        # if model not found try to find it (maybe file just pasted)
        if model_key not in self.models:
            # TODO: find by mask or try rescan?
            path_mask = f"/models/{base_model}/{model_type}/{model_name}*"
            if False: # model_path = next(find_by_mask(path_mask)):
                model_path = None # TODO:
                model_config = model_class.probe_config(model_path)
                self.models[model_key] = model_config
            else:
                raise Exception(f"Model not found - {model_key}")

        # if it known model check that target path exists (if manualy deleted)
        else:
            # logic repeated twice(in rescan too) any way to optimize?
            if not os.path.exists(self.models[model_key].path):
                if model_class.save_to_config:
                    self.models[model_key].error = ModelError.NotFound
                    raise Exception(f"Files for model \"{model_key}\" not found")

                else:
                    self.models.pop(model_key, None)
                    raise Exception(f"Model not found - {model_key}")

            # reset model errors?



        model_config = self.models[model_key]

        # /models/{base_model}/{model_type}/{name}.ckpt or .safentesors
        # /models/{base_model}/{model_type}/{name}/
        model_path = model_config.path

        # vae/movq override
        # TODO: 
        if submodel_type is not None and hasattr(model_config, submodel_type):
            override_path = getattr(model_config, submodel_type)
            if override_path:
                model_path = override_path
                model_type = submodel_type
                submodel_type = None
                model_class = MODEL_CLASSES[base_model][model_type]

        # TODO: path
        # TODO: is it accurate to use path as id
        dst_convert_path = self.globals.models_dir / ".cache" / hashlib.md5(model_path.encode()).hexdigest()
        model_path = model_class.convert_if_required(
            base_model=base_model,
            model_path=model_path,
            output_path=dst_convert_path,
            config=model_config,
        )

        model_context = self.cache.get_model(
            model_path=model_path,
            model_class=model_class,
            base_model=base_model,
            model_type=model_type,
            submodel=submodel_type,
        )

        if model_key not in self.cache_keys:
            self.cache_keys[model_key] = set()
        self.cache_keys[model_key].add(model_context.key)

        model_hash = "<NO_HASH>" # TODO:
            
        return ModelInfo(
            context = model_context,
            name = model_name,
            base_model = base_model,
            type = submodel_type or model_type,
            hash = model_hash,
            location = model_path, # TODO:
            precision = self.cache.precision,
            _cache = self.cache,
        )

    def model_info(
        self,
        model_name: str,
        base_model: BaseModelType,
        model_type: ModelType,
    ) -> dict:
        """
        Given a model name returns the OmegaConf (dict-like) object describing it.
        """
        model_key = self.create_key(model_name, base_model, model_type)
        if model_key in self.models:
            return self.models[model_key].dict(exclude_defaults=True)
        else:
            return None # TODO: None or empty dict on not found

    def model_names(self) -> List[Tuple[str, BaseModelType, ModelType]]:
        """
        Return a list of (str, BaseModelType, ModelType) corresponding to all models 
        known to the configuration.
        """
        return [(self.parse_key(x)) for x in self.models.keys()]

    def list_models(
        self,
        base_model: Optional[BaseModelType] = None,
        model_type: Optional[ModelType] = None,
    ) -> list[dict]:
        """
        Return a list of models.

        Please use model_manager.models() to get all the model names,
        model_manager.model_info('model-name') to get the stanza for the model
        named 'model-name', and model_manager.config to get the full OmegaConf
        object derived from models.yaml
        """

        models = []
        for model_key in sorted(self.models, key=str.casefold):
            model_config = self.models[model_key]

            cur_model_name, cur_base_model, cur_model_type = self.parse_key(model_key)
            if base_model is not None and cur_base_model != base_model:
                continue
            if model_type is not None and cur_model_type != model_type:
                continue

            model_dict = dict(
                **model_config.dict(exclude_defaults=True),
<<<<<<< HEAD

=======
>>>>>>> 22c337b1
                # OpenAPIModelInfoBase
                name=cur_model_name,
                base_model=cur_base_model,
                type=cur_model_type,
            )

            models.append(model_dict)

        return models

    def print_models(self) -> None:
        """
        Print a table of models, their descriptions
        """
        # TODO: redo
        for model_type, model_dict in self.list_models().items():
            for model_name, model_info in model_dict.items():
                line = f'{model_info["name"]:25s} {model_info["type"]:10s} {model_info["description"]}'
                print(line)

    # TODO: test when ui implemented
    def del_model(
        self,
        model_name: str,
        base_model: BaseModelType,
        model_type: ModelType,
    ):
        """
        Delete the named model.
        """
        raise Exception("TODO: del_model") # TODO: redo
        model_key = self.create_key(model_name, base_model, model_type)
        model_cfg = self.models.pop(model_key, None)

        if model_cfg is None:
            self.logger.error(
                f"Unknown model {model_key}"
            )
            return

        # note: it not garantie to release memory(model can has other references)
        cache_ids = self.cache_keys.pop(model_key, [])
        for cache_id in cache_ids:
            self.cache.uncache_model(cache_id)

        # if model inside invoke models folder - delete files
        if model_cfg.path.startswith("models/") or model_cfg.path.startswith("models\\"):
            model_path = self.globals.root_dir / model_cfg.path
            if model_path.isdir():
                shutil.rmtree(str(model_path))
            else:
                model_path.unlink()

    # TODO: test when ui implemented
    def add_model(
        self,
        model_name: str,
        base_model: BaseModelType,
        model_type: ModelType,
        model_attributes: dict,
        clobber: bool = False,
    ) -> None:
        """
        Update the named model with a dictionary of attributes. Will fail with an
        assertion error if the name already exists. Pass clobber=True to overwrite.
        On a successful update, the config will be changed in memory and the
        method will return True. Will fail with an assertion error if provided
        attributes are incorrect or the model name is missing.
        """

        model_class = MODEL_CLASSES[base_model][model_type]
        model_config = model_class.create_config(**model_attributes)
        model_key = self.create_key(model_name, base_model, model_type)

        assert (
            clobber or model_key not in self.models
        ), f'attempt to overwrite existing model definition "{model_key}"'

        self.models[model_key] = model_config
            
        if clobber and model_key in self.cache_keys:
            # note: it not garantie to release memory(model can has other references)
            cache_ids = self.cache_keys.pop(model_key, [])
            for cache_id in cache_ids:
                self.cache.uncache_model(cache_id)

    def search_models(self, search_folder):
        self.logger.info(f"Finding Models In: {search_folder}")
        models_folder_ckpt = Path(search_folder).glob("**/*.ckpt")
        models_folder_safetensors = Path(search_folder).glob("**/*.safetensors")

        ckpt_files = [x for x in models_folder_ckpt if x.is_file()]
        safetensor_files = [x for x in models_folder_safetensors if x.is_file()]

        files = ckpt_files + safetensor_files

        found_models = []
        for file in files:
            location = str(file.resolve()).replace("\\", "/")
            if (
                "model.safetensors" not in location
                and "diffusion_pytorch_model.safetensors" not in location
            ):
                found_models.append({"name": file.stem, "location": location})

        return search_folder, found_models

    def commit(self, conf_file: Path=None) -> None:
        """
        Write current configuration out to the indicated file.
        """
        data_to_save = dict()
        data_to_save["__metadata__"] = self.config_meta.dict()

        for model_key, model_config in self.models.items():
            model_name, base_model, model_type = self.parse_key(model_key)
            model_class = MODEL_CLASSES[base_model][model_type]
            if model_class.save_to_config:
                # TODO: or exclude_unset better fits here?
                data_to_save[model_key] = model_config.dict(exclude_defaults=True, exclude={"error"})
                # alias for config file
                data_to_save[model_key]["format"] = data_to_save[model_key].pop("model_format")

        yaml_str = OmegaConf.to_yaml(data_to_save)
        config_file_path = conf_file or self.config_path
        assert config_file_path is not None,'no config file path to write to'
        config_file_path = self.globals.root_dir / config_file_path
        tmpfile = os.path.join(os.path.dirname(config_file_path), "new_config.tmp")
        with open(tmpfile, "w", encoding="utf-8") as outfile:
            outfile.write(self.preamble())
            outfile.write(yaml_str)
        os.replace(tmpfile, config_file_path)

    def preamble(self) -> str:
        """
        Returns the preamble for the config file.
        """
        return textwrap.dedent(
            """\
            # This file describes the alternative machine learning models
            # available to InvokeAI script.
            #
            # To add a new model, follow the examples below. Each
            # model requires a model config file, a weights file,
            # and the width and height of the images it
            # was trained on.
        """
        )

    def scan_models_directory(self):
        loaded_files = set()
        new_models_found = False

        for model_key, model_config in list(self.models.items()):
            model_name, base_model, model_type = self.parse_key(model_key)
            model_path = str(self.globals.root / model_config.path)
            if not os.path.exists(model_path):
                model_class = MODEL_CLASSES[base_model][model_type]
                if model_class.save_to_config:
                    model_config.error = ModelError.NotFound
                else:
                    self.models.pop(model_key, None)
            else:
                loaded_files.add(model_path)

        for base_model in BaseModelType:
            for model_type in ModelType:
                model_class = MODEL_CLASSES[base_model][model_type]
                models_dir = os.path.join(self.globals.models_path, base_model, model_type)

                if not os.path.exists(models_dir):
                    continue # TODO: or create all folders?
                
                for entry_name in os.listdir(models_dir):
                    model_path = os.path.join(models_dir, entry_name)
                    if model_path not in loaded_files: # TODO: check
                        model_name = Path(model_path).stem
                        model_key = self.create_key(model_name, base_model, model_type)

                        if model_key in self.models:
                            raise Exception(f"Model with key {model_key} added twice")

                        model_config: ModelConfigBase = model_class.probe_config(model_path)
                        self.models[model_key] = model_config
                        new_models_found = True

        if new_models_found:
            self.commit()<|MERGE_RESOLUTION|>--- conflicted
+++ resolved
@@ -495,10 +495,6 @@
 
             model_dict = dict(
                 **model_config.dict(exclude_defaults=True),
-<<<<<<< HEAD
-
-=======
->>>>>>> 22c337b1
                 # OpenAPIModelInfoBase
                 name=cur_model_name,
                 base_model=cur_base_model,
