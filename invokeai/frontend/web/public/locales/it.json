{
    "common": {
        "hotkeysLabel": "Tasti di scelta rapida",
        "languagePickerLabel": "Lingua",
        "reportBugLabel": "Segnala un errore",
        "settingsLabel": "Impostazioni",
        "img2img": "Immagine a Immagine",
        "unifiedCanvas": "Tela unificata",
        "nodes": "Editor del flusso di lavoro",
        "langItalian": "Italiano",
        "nodesDesc": "Attualmente è in fase di sviluppo un sistema basato su nodi per la generazione di immagini. Resta sintonizzato per gli aggiornamenti su questa fantastica funzionalità.",
        "postProcessing": "Post-elaborazione",
        "postProcessDesc1": "Invoke AI offre un'ampia varietà di funzionalità di post-elaborazione. Ampliamento Immagine e Restaura Volti sono già disponibili nell'interfaccia Web. È possibile accedervi dal menu 'Opzioni avanzate' delle schede 'Testo a Immagine' e 'Immagine a Immagine'. È inoltre possibile elaborare le immagini direttamente, utilizzando i pulsanti di azione dell'immagine sopra la visualizzazione dell'immagine corrente o nel visualizzatore.",
        "postProcessDesc2": "Presto verrà rilasciata un'interfaccia utente dedicata per facilitare flussi di lavoro di post-elaborazione più avanzati.",
        "postProcessDesc3": "L'interfaccia da riga di comando di 'Invoke AI' offre varie altre funzionalità tra cui Embiggen.",
        "training": "Addestramento",
        "trainingDesc1": "Un flusso di lavoro dedicato per addestrare i tuoi Incorporamenti e Checkpoint utilizzando Inversione Testuale e Dreambooth dall'interfaccia web.",
        "trainingDesc2": "InvokeAI supporta già l'addestramento di incorporamenti personalizzati utilizzando l'inversione testuale tramite lo script principale.",
        "upload": "Caricamento",
        "close": "Chiudi",
        "load": "Carica",
        "back": "Indietro",
        "statusConnected": "Collegato",
        "statusDisconnected": "Disconnesso",
        "statusError": "Errore",
        "statusPreparing": "Preparazione",
        "statusProcessingCanceled": "Elaborazione annullata",
        "statusProcessingComplete": "Elaborazione completata",
        "statusGenerating": "Generazione in corso",
        "statusGeneratingTextToImage": "Generazione Testo a Immagine",
        "statusGeneratingImageToImage": "Generazione da Immagine a Immagine",
        "statusGeneratingInpainting": "Generazione Inpainting",
        "statusGeneratingOutpainting": "Generazione Outpainting",
        "statusGenerationComplete": "Generazione completata",
        "statusIterationComplete": "Iterazione completata",
        "statusSavingImage": "Salvataggio dell'immagine",
        "statusRestoringFaces": "Restaura volti",
        "statusRestoringFacesGFPGAN": "Restaura volti (GFPGAN)",
        "statusRestoringFacesCodeFormer": "Restaura volti (CodeFormer)",
        "statusUpscaling": "Ampliamento",
        "statusUpscalingESRGAN": "Ampliamento (ESRGAN)",
        "statusLoadingModel": "Caricamento del modello",
        "statusModelChanged": "Modello cambiato",
        "githubLabel": "GitHub",
        "discordLabel": "Discord",
        "langArabic": "Arabo",
        "langEnglish": "Inglese",
        "langFrench": "Francese",
        "langGerman": "Tedesco",
        "langJapanese": "Giapponese",
        "langPolish": "Polacco",
        "langBrPortuguese": "Portoghese Basiliano",
        "langRussian": "Russo",
        "langUkranian": "Ucraino",
        "langSpanish": "Spagnolo",
        "statusMergingModels": "Fusione Modelli",
        "statusMergedModels": "Modelli fusi",
        "langSimplifiedChinese": "Cinese semplificato",
        "langDutch": "Olandese",
        "statusModelConverted": "Modello Convertito",
        "statusConvertingModel": "Conversione Modello",
        "langKorean": "Coreano",
        "langPortuguese": "Portoghese",
        "loading": "Caricamento in corso",
        "langHebrew": "Ebraico",
        "loadingInvokeAI": "Caricamento Invoke AI",
        "postprocessing": "Post Elaborazione",
        "txt2img": "Testo a Immagine",
        "accept": "Accetta",
        "cancel": "Annulla",
        "linear": "Lineare",
        "generate": "Genera",
        "random": "Casuale",
        "openInNewTab": "Apri in una nuova scheda",
        "areYouSure": "Sei sicuro?",
        "dontAskMeAgain": "Non chiedermelo più",
        "imagePrompt": "Prompt Immagine",
        "darkMode": "Modalità scura",
        "lightMode": "Modalità chiara",
        "batch": "Gestione Lotto",
        "modelManager": "Gestore modello",
        "communityLabel": "Comunità",
        "nodeEditor": "Editor dei nodi",
        "statusProcessing": "Elaborazione in corso",
        "advanced": "Avanzate",
        "imageFailedToLoad": "Impossibile caricare l'immagine",
        "learnMore": "Per saperne di più",
        "ipAdapter": "Adattatore IP",
        "t2iAdapter": "Adattatore T2I",
        "controlAdapter": "Adattatore di Controllo"
    },
    "gallery": {
        "generations": "Generazioni",
        "showGenerations": "Mostra Generazioni",
        "uploads": "Caricamenti",
        "showUploads": "Mostra caricamenti",
        "galleryImageSize": "Dimensione dell'immagine",
        "galleryImageResetSize": "Ripristina dimensioni",
        "gallerySettings": "Impostazioni della galleria",
        "maintainAspectRatio": "Mantenere le proporzioni",
        "autoSwitchNewImages": "Passaggio automatico a nuove immagini",
        "singleColumnLayout": "Layout a colonna singola",
        "allImagesLoaded": "Tutte le immagini caricate",
        "loadMore": "Carica altro",
        "noImagesInGallery": "Nessuna immagine da visualizzare",
        "deleteImage": "Elimina l'immagine",
        "deleteImagePermanent": "Le immagini eliminate non possono essere ripristinate.",
        "deleteImageBin": "Le immagini eliminate verranno spostate nel Cestino del tuo sistema operativo.",
        "images": "Immagini",
        "assets": "Risorse",
        "autoAssignBoardOnClick": "Assegna automaticamente la bacheca al clic",
        "featuresWillReset": "Se elimini questa immagine, quelle funzionalità verranno immediatamente ripristinate.",
        "loading": "Caricamento in corso",
        "unableToLoad": "Impossibile caricare la Galleria",
        "currentlyInUse": "Questa immagine è attualmente utilizzata nelle seguenti funzionalità:",
        "copy": "Copia",
        "download": "Scarica",
<<<<<<< HEAD
        "setCurrentImage": "Imposta come immagine corrente"
=======
        "setCurrentImage": "Imposta come immagine corrente",
        "preparingDownload": "Preparazione del download",
        "preparingDownloadFailed": "Problema durante la preparazione del download",
        "downloadSelection": "Scarica gli elementi selezionati"
>>>>>>> 5b2ed4ff
    },
    "hotkeys": {
        "keyboardShortcuts": "Tasti rapidi",
        "appHotkeys": "Tasti di scelta rapida dell'applicazione",
        "generalHotkeys": "Tasti di scelta rapida generali",
        "galleryHotkeys": "Tasti di scelta rapida della galleria",
        "unifiedCanvasHotkeys": "Tasti di scelta rapida Tela Unificata",
        "invoke": {
            "title": "Invoke",
            "desc": "Genera un'immagine"
        },
        "cancel": {
            "title": "Annulla",
            "desc": "Annulla la generazione dell'immagine"
        },
        "focusPrompt": {
            "title": "Metti a fuoco il Prompt",
            "desc": "Mette a fuoco l'area di immissione del prompt"
        },
        "toggleOptions": {
            "title": "Attiva/disattiva le opzioni",
            "desc": "Apre e chiude il pannello delle opzioni"
        },
        "pinOptions": {
            "title": "Appunta le opzioni",
            "desc": "Blocca il pannello delle opzioni"
        },
        "toggleViewer": {
            "title": "Attiva/disattiva visualizzatore",
            "desc": "Apre e chiude il visualizzatore immagini"
        },
        "toggleGallery": {
            "title": "Attiva/disattiva Galleria",
            "desc": "Apre e chiude il pannello della galleria"
        },
        "maximizeWorkSpace": {
            "title": "Massimizza lo spazio di lavoro",
            "desc": "Chiude i pannelli e massimizza l'area di lavoro"
        },
        "changeTabs": {
            "title": "Cambia scheda",
            "desc": "Passa a un'altra area di lavoro"
        },
        "consoleToggle": {
            "title": "Attiva/disattiva console",
            "desc": "Apre e chiude la console"
        },
        "setPrompt": {
            "title": "Imposta Prompt",
            "desc": "Usa il prompt dell'immagine corrente"
        },
        "setSeed": {
            "title": "Imposta seme",
            "desc": "Usa il seme dell'immagine corrente"
        },
        "setParameters": {
            "title": "Imposta parametri",
            "desc": "Utilizza tutti i parametri dell'immagine corrente"
        },
        "restoreFaces": {
            "title": "Restaura volti",
            "desc": "Restaura l'immagine corrente"
        },
        "upscale": {
            "title": "Amplia",
            "desc": "Amplia l'immagine corrente"
        },
        "showInfo": {
            "title": "Mostra informazioni",
            "desc": "Mostra le informazioni sui metadati dell'immagine corrente"
        },
        "sendToImageToImage": {
            "title": "Invia a Immagine a Immagine",
            "desc": "Invia l'immagine corrente a da Immagine a Immagine"
        },
        "deleteImage": {
            "title": "Elimina immagine",
            "desc": "Elimina l'immagine corrente"
        },
        "closePanels": {
            "title": "Chiudi pannelli",
            "desc": "Chiude i pannelli aperti"
        },
        "previousImage": {
            "title": "Immagine precedente",
            "desc": "Visualizza l'immagine precedente nella galleria"
        },
        "nextImage": {
            "title": "Immagine successiva",
            "desc": "Visualizza l'immagine successiva nella galleria"
        },
        "toggleGalleryPin": {
            "title": "Attiva/disattiva il blocco della galleria",
            "desc": "Blocca/sblocca la galleria dall'interfaccia utente"
        },
        "increaseGalleryThumbSize": {
            "title": "Aumenta dimensione immagini nella galleria",
            "desc": "Aumenta la dimensione delle miniature della galleria"
        },
        "decreaseGalleryThumbSize": {
            "title": "Riduci dimensione immagini nella galleria",
            "desc": "Riduce le dimensioni delle miniature della galleria"
        },
        "selectBrush": {
            "title": "Seleziona Pennello",
            "desc": "Seleziona il pennello della tela"
        },
        "selectEraser": {
            "title": "Seleziona Cancellino",
            "desc": "Seleziona il cancellino della tela"
        },
        "decreaseBrushSize": {
            "title": "Riduci la dimensione del pennello",
            "desc": "Riduce la dimensione del pennello/cancellino della tela"
        },
        "increaseBrushSize": {
            "title": "Aumenta la dimensione del pennello",
            "desc": "Aumenta la dimensione del pennello/cancellino della tela"
        },
        "decreaseBrushOpacity": {
            "title": "Riduci l'opacità del pennello",
            "desc": "Diminuisce l'opacità del pennello della tela"
        },
        "increaseBrushOpacity": {
            "title": "Aumenta l'opacità del pennello",
            "desc": "Aumenta l'opacità del pennello della tela"
        },
        "moveTool": {
            "title": "Strumento Sposta",
            "desc": "Consente la navigazione nella tela"
        },
        "fillBoundingBox": {
            "title": "Riempi riquadro di selezione",
            "desc": "Riempie il riquadro di selezione con il colore del pennello"
        },
        "eraseBoundingBox": {
            "title": "Cancella riquadro di selezione",
            "desc": "Cancella l'area del riquadro di selezione"
        },
        "colorPicker": {
            "title": "Seleziona Selettore colore",
            "desc": "Seleziona il selettore colore della tela"
        },
        "toggleSnap": {
            "title": "Attiva/disattiva Aggancia",
            "desc": "Attiva/disattiva Aggancia alla griglia"
        },
        "quickToggleMove": {
            "title": "Attiva/disattiva Sposta rapido",
            "desc": "Attiva/disattiva temporaneamente la modalità Sposta"
        },
        "toggleLayer": {
            "title": "Attiva/disattiva livello",
            "desc": "Attiva/disattiva la selezione del livello base/maschera"
        },
        "clearMask": {
            "title": "Cancella maschera",
            "desc": "Cancella l'intera maschera"
        },
        "hideMask": {
            "title": "Nascondi maschera",
            "desc": "Nasconde e mostra la maschera"
        },
        "showHideBoundingBox": {
            "title": "Mostra/Nascondi riquadro di selezione",
            "desc": "Attiva/disattiva la visibilità del riquadro di selezione"
        },
        "mergeVisible": {
            "title": "Fondi il visibile",
            "desc": "Fonde tutti gli strati visibili della tela"
        },
        "saveToGallery": {
            "title": "Salva nella galleria",
            "desc": "Salva la tela corrente nella galleria"
        },
        "copyToClipboard": {
            "title": "Copia negli appunti",
            "desc": "Copia la tela corrente negli appunti"
        },
        "downloadImage": {
            "title": "Scarica l'immagine",
            "desc": "Scarica la tela corrente"
        },
        "undoStroke": {
            "title": "Annulla tratto",
            "desc": "Annulla una pennellata"
        },
        "redoStroke": {
            "title": "Ripeti tratto",
            "desc": "Ripeti una pennellata"
        },
        "resetView": {
            "title": "Reimposta vista",
            "desc": "Ripristina la visualizzazione della tela"
        },
        "previousStagingImage": {
            "title": "Immagine della sessione precedente",
            "desc": "Immagine dell'area della sessione precedente"
        },
        "nextStagingImage": {
            "title": "Immagine della sessione successivo",
            "desc": "Immagine dell'area della sessione successiva"
        },
        "acceptStagingImage": {
            "title": "Accetta l'immagine della sessione",
            "desc": "Accetta l'immagine dell'area della sessione corrente"
        },
        "nodesHotkeys": "Tasti di scelta rapida dei Nodi",
        "addNodes": {
            "title": "Aggiungi Nodi",
            "desc": "Apre il menu Aggiungi Nodi"
        }
    },
    "modelManager": {
        "modelManager": "Gestione Modelli",
        "model": "Modello",
        "allModels": "Tutti i Modelli",
        "checkpointModels": "Checkpoint",
        "diffusersModels": "Diffusori",
        "safetensorModels": "SafeTensor",
        "modelAdded": "Modello Aggiunto",
        "modelUpdated": "Modello Aggiornato",
        "modelEntryDeleted": "Voce del modello eliminata",
        "cannotUseSpaces": "Impossibile utilizzare gli spazi",
        "addNew": "Aggiungi nuovo",
        "addNewModel": "Aggiungi nuovo Modello",
        "addCheckpointModel": "Aggiungi modello Checkpoint / Safetensor",
        "addDiffuserModel": "Aggiungi Diffusori",
        "addManually": "Aggiungi manualmente",
        "manual": "Manuale",
        "name": "Nome",
        "nameValidationMsg": "Inserisci un nome per il modello",
        "description": "Descrizione",
        "descriptionValidationMsg": "Aggiungi una descrizione per il modello",
        "config": "Configurazione",
        "configValidationMsg": "Percorso del file di configurazione del modello.",
        "modelLocation": "Posizione del modello",
        "modelLocationValidationMsg": "Fornisci il percorso di una cartella locale in cui è archiviato il tuo modello di diffusori",
        "repo_id": "Repo ID",
        "repoIDValidationMsg": "Repository online del modello",
        "vaeLocation": "Posizione file VAE",
        "vaeLocationValidationMsg": "Percorso dove si trova il file VAE.",
        "vaeRepoID": "VAE Repo ID",
        "vaeRepoIDValidationMsg": "Repository online del file VAE",
        "width": "Larghezza",
        "widthValidationMsg": "Larghezza predefinita del modello.",
        "height": "Altezza",
        "heightValidationMsg": "Altezza predefinita del modello.",
        "addModel": "Aggiungi modello",
        "updateModel": "Aggiorna modello",
        "availableModels": "Modelli disponibili",
        "search": "Ricerca",
        "load": "Carica",
        "active": "attivo",
        "notLoaded": "non caricato",
        "cached": "memorizzato nella cache",
        "checkpointFolder": "Cartella Checkpoint",
        "clearCheckpointFolder": "Svuota cartella checkpoint",
        "findModels": "Trova modelli",
        "scanAgain": "Scansiona nuovamente",
        "modelsFound": "Modelli trovati",
        "selectFolder": "Seleziona cartella",
        "selected": "Selezionato",
        "selectAll": "Seleziona tutto",
        "deselectAll": "Deseleziona tutto",
        "showExisting": "Mostra esistenti",
        "addSelected": "Aggiungi selezionato",
        "modelExists": "Il modello esiste",
        "selectAndAdd": "Seleziona e aggiungi i modelli elencati",
        "noModelsFound": "Nessun modello trovato",
        "delete": "Elimina",
        "deleteModel": "Elimina modello",
        "deleteConfig": "Elimina configurazione",
        "deleteMsg1": "Sei sicuro di voler eliminare questo modello da InvokeAI?",
        "deleteMsg2": "Questo eliminerà il modello dal disco se si trova nella cartella principale di InvokeAI. Se utilizzi una cartella personalizzata, il modello NON verrà eliminato dal disco.",
        "formMessageDiffusersModelLocation": "Ubicazione modelli diffusori",
        "formMessageDiffusersModelLocationDesc": "Inseriscine almeno uno.",
        "formMessageDiffusersVAELocation": "Ubicazione file VAE",
        "formMessageDiffusersVAELocationDesc": "Se non fornito, InvokeAI cercherà il file VAE all'interno dell'ubicazione del modello sopra indicata.",
        "convert": "Converti",
        "convertToDiffusers": "Converti in Diffusori",
        "convertToDiffusersHelpText2": "Questo processo sostituirà la voce in Gestione Modelli con la versione Diffusori dello stesso modello.",
        "convertToDiffusersHelpText4": "Questo è un processo una tantum. Potrebbero essere necessari circa 30-60 secondi a seconda delle specifiche del tuo computer.",
        "convertToDiffusersHelpText5": "Assicurati di avere spazio su disco sufficiente. I modelli generalmente variano tra 2 GB e 7 GB di dimensioni.",
        "convertToDiffusersHelpText6": "Vuoi convertire questo modello?",
        "convertToDiffusersSaveLocation": "Ubicazione salvataggio",
        "inpainting": "v1 Inpainting",
        "customConfig": "Configurazione personalizzata",
        "statusConverting": "Conversione in corso",
        "modelConverted": "Modello convertito",
        "sameFolder": "Stessa cartella",
        "invokeRoot": "Cartella InvokeAI",
        "merge": "Unisci",
        "modelsMerged": "Modelli uniti",
        "mergeModels": "Unisci Modelli",
        "modelOne": "Modello 1",
        "modelTwo": "Modello 2",
        "mergedModelName": "Nome del modello unito",
        "alpha": "Alpha",
        "interpolationType": "Tipo di interpolazione",
        "mergedModelCustomSaveLocation": "Percorso personalizzato",
        "invokeAIFolder": "Cartella Invoke AI",
        "ignoreMismatch": "Ignora le discrepanze tra i modelli selezionati",
        "modelMergeHeaderHelp2": "Solo i diffusori sono disponibili per l'unione. Se desideri unire un modello Checkpoint, convertilo prima in Diffusori.",
        "modelMergeInterpAddDifferenceHelp": "In questa modalità, il Modello 3 viene prima sottratto dal Modello 2. La versione risultante viene unita al Modello 1 con il tasso Alpha impostato sopra.",
        "mergedModelSaveLocation": "Ubicazione salvataggio",
        "convertToDiffusersHelpText1": "Questo modello verrà convertito nel formato 🧨 Diffusore.",
        "custom": "Personalizzata",
        "convertToDiffusersHelpText3": "Il file checkpoint su disco SARÀ eliminato se si trova nella cartella principale di InvokeAI. Se si trova in una posizione personalizzata, NON verrà eliminato.",
        "v1": "v1",
        "pathToCustomConfig": "Percorso alla configurazione personalizzata",
        "modelThree": "Modello 3",
        "modelMergeHeaderHelp1": "Puoi unire fino a tre diversi modelli per creare una miscela adatta alle tue esigenze.",
        "modelMergeAlphaHelp": "Il valore Alpha controlla la forza di miscelazione dei modelli. Valori Alpha più bassi attenuano l'influenza del secondo modello.",
        "customSaveLocation": "Ubicazione salvataggio personalizzata",
        "weightedSum": "Somma pesata",
        "sigmoid": "Sigmoide",
        "inverseSigmoid": "Sigmoide inverso",
        "v2_base": "v2 (512px)",
        "v2_768": "v2 (768px)",
        "none": "nessuno",
        "addDifference": "Aggiungi differenza",
        "pickModelType": "Scegli il tipo di modello",
        "scanForModels": "Cerca modelli",
        "variant": "Variante",
        "baseModel": "Modello Base",
        "vae": "VAE",
        "modelUpdateFailed": "Aggiornamento del modello non riuscito",
        "modelConversionFailed": "Conversione del modello non riuscita",
        "modelsMergeFailed": "Unione modelli non riuscita",
        "selectModel": "Seleziona Modello",
        "modelDeleted": "Modello eliminato",
        "modelDeleteFailed": "Impossibile eliminare il modello",
        "noCustomLocationProvided": "Nessuna posizione personalizzata fornita",
        "convertingModelBegin": "Conversione del modello. Attendere prego.",
        "importModels": "Importa modelli",
        "modelsSynced": "Modelli sincronizzati",
        "modelSyncFailed": "Sincronizzazione modello non riuscita",
        "settings": "Impostazioni",
        "syncModels": "Sincronizza Modelli",
        "syncModelsDesc": "Se i tuoi modelli non sono sincronizzati con il back-end, puoi aggiornarli utilizzando questa opzione. Questo è generalmente utile nei casi in cui aggiorni manualmente il tuo file models.yaml o aggiungi modelli alla cartella principale di InvokeAI dopo l'avvio dell'applicazione.",
        "loraModels": "LoRA",
        "oliveModels": "Olive",
        "onnxModels": "ONNX",
        "noModels": "Nessun modello trovato",
        "predictionType": "Tipo di previsione (per modelli Stable Diffusion 2.x ed alcuni modelli Stable Diffusion 1.x)",
        "quickAdd": "Aggiunta rapida",
        "simpleModelDesc": "Fornire un percorso a un modello diffusori locale, un modello checkpoint/safetensor locale, un ID repository HuggingFace o un URL del modello checkpoint/diffusori.",
        "advanced": "Avanzate",
        "useCustomConfig": "Utilizza configurazione personalizzata",
        "closeAdvanced": "Chiudi Avanzate",
        "modelType": "Tipo di modello",
        "customConfigFileLocation": "Posizione del file di configurazione personalizzato"
    },
    "parameters": {
        "images": "Immagini",
        "steps": "Passi",
        "cfgScale": "Scala CFG",
        "width": "Larghezza",
        "height": "Altezza",
        "seed": "Seme",
        "randomizeSeed": "Seme randomizzato",
        "shuffle": "Mescola il seme",
        "noiseThreshold": "Soglia del rumore",
        "perlinNoise": "Rumore Perlin",
        "variations": "Variazioni",
        "variationAmount": "Quantità di variazione",
        "seedWeights": "Pesi dei semi",
        "faceRestoration": "Restauro volti",
        "restoreFaces": "Restaura volti",
        "type": "Tipo",
        "strength": "Forza",
        "upscaling": "Ampliamento",
        "upscale": "Amplia (Shift + U)",
        "upscaleImage": "Amplia Immagine",
        "scale": "Scala",
        "otherOptions": "Altre opzioni",
        "seamlessTiling": "Piastrella senza cuciture",
        "hiresOptim": "Ottimizzazione alta risoluzione",
        "imageFit": "Adatta l'immagine iniziale alle dimensioni di output",
        "codeformerFidelity": "Fedeltà",
        "scaleBeforeProcessing": "Scala prima dell'elaborazione",
        "scaledWidth": "Larghezza ridimensionata",
        "scaledHeight": "Altezza ridimensionata",
        "infillMethod": "Metodo di riempimento",
        "tileSize": "Dimensione piastrella",
        "boundingBoxHeader": "Rettangolo di selezione",
        "seamCorrectionHeader": "Correzione della cucitura",
        "infillScalingHeader": "Riempimento e ridimensionamento",
        "img2imgStrength": "Forza da Immagine a Immagine",
        "toggleLoopback": "Attiva/disattiva elaborazione ricorsiva",
        "sendTo": "Invia a",
        "sendToImg2Img": "Invia a Immagine a Immagine",
        "sendToUnifiedCanvas": "Invia a Tela Unificata",
        "copyImageToLink": "Copia l'immagine nel collegamento",
        "downloadImage": "Scarica l'immagine",
        "openInViewer": "Apri nel visualizzatore",
        "closeViewer": "Chiudi visualizzatore",
        "usePrompt": "Usa Prompt",
        "useSeed": "Usa Seme",
        "useAll": "Usa Tutto",
        "useInitImg": "Usa l'immagine iniziale",
        "info": "Informazioni",
        "initialImage": "Immagine iniziale",
        "showOptionsPanel": "Mostra il pannello laterale (O o T)",
        "general": "Generale",
        "denoisingStrength": "Forza di riduzione del rumore",
        "copyImage": "Copia immagine",
        "hiresStrength": "Forza Alta Risoluzione",
        "imageToImage": "Immagine a Immagine",
        "cancel": {
            "schedule": "Annulla dopo l'iterazione corrente",
            "isScheduled": "Annullamento",
            "setType": "Imposta il tipo di annullamento",
            "immediate": "Annulla immediatamente",
            "cancel": "Annulla"
        },
        "hSymmetryStep": "Passi Simmetria Orizzontale",
        "vSymmetryStep": "Passi Simmetria Verticale",
        "symmetry": "Simmetria",
        "hidePreview": "Nascondi l'anteprima",
        "showPreview": "Mostra l'anteprima",
        "noiseSettings": "Rumore",
        "seamlessXAxis": "Asse X",
        "seamlessYAxis": "Asse Y",
        "scheduler": "Campionatore",
        "boundingBoxWidth": "Larghezza riquadro di delimitazione",
        "boundingBoxHeight": "Altezza riquadro di delimitazione",
        "positivePromptPlaceholder": "Prompt Positivo",
        "negativePromptPlaceholder": "Prompt Negativo",
        "controlNetControlMode": "Modalità di controllo",
        "clipSkip": "CLIP Skip",
        "aspectRatio": "Proporzioni",
        "maskAdjustmentsHeader": "Regolazioni della maschera",
        "maskBlur": "Sfocatura",
        "maskBlurMethod": "Metodo di sfocatura",
        "seamLowThreshold": "Basso",
        "seamHighThreshold": "Alto",
        "coherencePassHeader": "Passaggio di coerenza",
        "coherenceSteps": "Passi",
        "coherenceStrength": "Forza",
        "compositingSettingsHeader": "Impostazioni di composizione",
        "patchmatchDownScaleSize": "Ridimensiona",
        "coherenceMode": "Modalità",
        "invoke": {
            "noNodesInGraph": "Nessun nodo nel grafico",
            "noModelSelected": "Nessun modello selezionato",
            "noPrompts": "Nessun prompt generato",
            "noInitialImageSelected": "Nessuna immagine iniziale selezionata",
            "readyToInvoke": "Pronto per invocare",
            "addingImagesTo": "Aggiungi immagini a",
            "systemBusy": "Sistema occupato",
            "unableToInvoke": "Impossibile invocare",
            "systemDisconnected": "Sistema disconnesso",
            "noControlImageForControlAdapter": "L'adattatore di controllo {{number}} non ha un'immagine di controllo",
            "noModelForControlAdapter": "Nessun modello selezionato per l'adattatore di controllo {{number}}.",
<<<<<<< HEAD
            "incompatibleBaseModelForControlAdapter": "Il modello dell'adattatore di controllo {{number}} non è compatibile con il modello principale."
=======
            "incompatibleBaseModelForControlAdapter": "Il modello dell'adattatore di controllo {{number}} non è compatibile con il modello principale.",
            "missingNodeTemplate": "Modello di nodo mancante"
>>>>>>> 5b2ed4ff
        },
        "enableNoiseSettings": "Abilita le impostazioni del rumore",
        "cpuNoise": "Rumore CPU",
        "gpuNoise": "Rumore GPU",
        "useCpuNoise": "Usa la CPU per generare rumore",
        "manualSeed": "Seme manuale",
        "randomSeed": "Seme casuale",
        "iterations": "Iterazioni",
        "iterationsWithCount_one": "{{count}} Iterazione",
        "iterationsWithCount_many": "{{count}} Iterazioni",
        "iterationsWithCount_other": "",
        "seamlessX&Y": "Senza cuciture X & Y",
        "isAllowedToUpscale": {
            "useX2Model": "L'immagine è troppo grande per l'ampliamento con il modello x4, utilizza il modello x2",
            "tooLarge": "L'immagine è troppo grande per l'ampliamento, seleziona un'immagine più piccola"
        },
        "seamlessX": "Senza cuciture X",
        "seamlessY": "Senza cuciture Y",
        "imageActions": "Azioni Immagine"
    },
    "settings": {
        "models": "Modelli",
        "displayInProgress": "Visualizza le immagini di avanzamento",
        "saveSteps": "Salva le immagini ogni n passaggi",
        "confirmOnDelete": "Conferma l'eliminazione",
        "displayHelpIcons": "Visualizza le icone della Guida",
        "enableImageDebugging": "Abilita il debug dell'immagine",
        "resetWebUI": "Reimposta l'interfaccia utente Web",
        "resetWebUIDesc1": "Il ripristino dell'interfaccia utente Web reimposta solo la cache locale del browser delle immagini e le impostazioni memorizzate. Non cancella alcuna immagine dal disco.",
        "resetWebUIDesc2": "Se le immagini non vengono visualizzate nella galleria o qualcos'altro non funziona, prova a reimpostare prima di segnalare un problema su GitHub.",
        "resetComplete": "L'interfaccia utente Web è stata reimpostata.",
        "useSlidersForAll": "Usa i cursori per tutte le opzioni",
        "general": "Generale",
        "consoleLogLevel": "Livello del registro",
        "shouldLogToConsole": "Registrazione della console",
        "developer": "Sviluppatore",
        "antialiasProgressImages": "Anti aliasing delle immagini di avanzamento",
        "showProgressInViewer": "Mostra le immagini di avanzamento nel visualizzatore",
        "generation": "Generazione",
        "ui": "Interfaccia Utente",
        "favoriteSchedulersPlaceholder": "Nessun campionatore preferito",
        "favoriteSchedulers": "Campionatori preferiti",
        "showAdvancedOptions": "Mostra Opzioni Avanzate",
        "alternateCanvasLayout": "Layout alternativo della tela",
        "beta": "Beta",
        "enableNodesEditor": "Abilita l'editor dei nodi",
        "experimental": "Sperimentale",
<<<<<<< HEAD
        "autoChangeDimensions": "Aggiorna L/A alle impostazioni predefinite del modello in caso di modifica"
=======
        "autoChangeDimensions": "Aggiorna L/A alle impostazioni predefinite del modello in caso di modifica",
        "clearIntermediates": "Cancella le immagini intermedie",
        "clearIntermediatesDesc3": "Le immagini della galleria non verranno eliminate.",
        "clearIntermediatesDesc2": "Le immagini intermedie sono sottoprodotti della generazione, diversi dalle immagini risultanti nella galleria. La cancellazione degli intermedi libererà spazio su disco.",
        "intermediatesCleared_one": "Cancellata 1 immagine intermedia",
        "intermediatesCleared_many": "Cancellate {{number}} immagini intermedie",
        "intermediatesCleared_other": "",
        "clearIntermediatesDesc1": "La cancellazione delle immagini intermedie ripristinerà lo stato di Tela Unificata e ControlNet.",
        "intermediatesClearedFailed": "Problema con la cancellazione delle immagini intermedie"
>>>>>>> 5b2ed4ff
    },
    "toast": {
        "tempFoldersEmptied": "Cartella temporanea svuotata",
        "uploadFailed": "Caricamento fallito",
        "uploadFailedUnableToLoadDesc": "Impossibile caricare il file",
        "downloadImageStarted": "Download dell'immagine avviato",
        "imageCopied": "Immagine copiata",
        "imageLinkCopied": "Collegamento immagine copiato",
        "imageNotLoaded": "Nessuna immagine caricata",
        "imageNotLoadedDesc": "Impossibile trovare l'immagine",
        "imageSavedToGallery": "Immagine salvata nella Galleria",
        "canvasMerged": "Tela unita",
        "sentToImageToImage": "Inviato a Immagine a Immagine",
        "sentToUnifiedCanvas": "Inviato a Tela Unificata",
        "parametersSet": "Parametri impostati",
        "parametersNotSet": "Parametri non impostati",
        "parametersNotSetDesc": "Nessun metadato trovato per questa immagine.",
        "parametersFailed": "Problema durante il caricamento dei parametri",
        "parametersFailedDesc": "Impossibile caricare l'immagine iniziale.",
        "seedSet": "Seme impostato",
        "seedNotSet": "Seme non impostato",
        "seedNotSetDesc": "Impossibile trovare il seme per questa immagine.",
        "promptSet": "Prompt impostato",
        "promptNotSet": "Prompt non impostato",
        "promptNotSetDesc": "Impossibile trovare il prompt per questa immagine.",
        "upscalingFailed": "Ampliamento non riuscito",
        "faceRestoreFailed": "Restauro facciale non riuscito",
        "metadataLoadFailed": "Impossibile caricare i metadati",
        "initialImageSet": "Immagine iniziale impostata",
        "initialImageNotSet": "Immagine iniziale non impostata",
        "initialImageNotSetDesc": "Impossibile caricare l'immagine iniziale",
        "serverError": "Errore del Server",
        "disconnected": "Disconnesso dal Server",
        "connected": "Connesso al Server",
        "canceled": "Elaborazione annullata",
        "problemCopyingImageLink": "Impossibile copiare il collegamento dell'immagine",
        "uploadFailedInvalidUploadDesc": "Deve essere una singola immagine PNG o JPEG",
        "parameterSet": "Parametro impostato",
        "parameterNotSet": "Parametro non impostato",
        "nodesLoadedFailed": "Impossibile caricare i nodi",
        "nodesSaved": "Nodi salvati",
        "nodesLoaded": "Nodi caricati",
        "nodesCleared": "Nodi cancellati",
        "problemCopyingImage": "Impossibile copiare l'immagine",
        "nodesNotValidGraph": "Grafico del nodo InvokeAI non valido",
        "nodesCorruptedGraph": "Impossibile caricare. Il grafico sembra essere danneggiato.",
        "nodesUnrecognizedTypes": "Impossibile caricare. Il grafico ha tipi di dati non riconosciuti",
        "nodesNotValidJSON": "JSON non valido",
        "nodesBrokenConnections": "Impossibile caricare. Alcune connessioni sono interrotte.",
        "baseModelChangedCleared_one": "Il modello base è stato modificato, cancellato o disabilitato {{number}} sotto-modello incompatibile",
        "baseModelChangedCleared_many": "",
        "baseModelChangedCleared_other": "",
        "imageSavingFailed": "Salvataggio dell'immagine non riuscito",
        "canvasSentControlnetAssets": "Tela inviata a ControlNet & Risorse",
        "problemCopyingCanvasDesc": "Impossibile copiare la tela",
        "loadedWithWarnings": "Flusso di lavoro caricato con avvisi",
        "canvasCopiedClipboard": "Tela copiata negli appunti",
        "maskSavedAssets": "Maschera salvata nelle risorse",
        "modelAddFailed": "Aggiunta del modello non riuscita",
        "problemDownloadingCanvas": "Problema durante il download della tela",
        "problemMergingCanvas": "Problema nell'unione delle tele",
        "imageUploaded": "Immagine caricata",
        "addedToBoard": "Aggiunto alla bacheca",
        "modelAddedSimple": "Modello aggiunto",
        "problemImportingMaskDesc": "Impossibile importare la maschera",
        "problemCopyingCanvas": "Problema durante la copia della tela",
        "problemSavingCanvas": "Problema nel salvataggio della tela",
        "canvasDownloaded": "Tela scaricata",
        "problemMergingCanvasDesc": "Impossibile unire le tele",
        "problemDownloadingCanvasDesc": "Impossibile scaricare la tela",
        "imageSaved": "Immagine salvata",
        "maskSentControlnetAssets": "Maschera inviata a ControlNet & Risorse",
        "canvasSavedGallery": "Tela salvata nella Galleria",
        "imageUploadFailed": "Caricamento immagine non riuscito",
        "modelAdded": "Modello aggiunto: {{modelName}}",
        "problemImportingMask": "Problema durante l'importazione della maschera",
        "setInitialImage": "Imposta come immagine iniziale",
        "setControlImage": "Imposta come immagine di controllo",
        "setNodeField": "Imposta come campo nodo",
        "problemSavingMask": "Problema nel salvataggio della maschera",
        "problemSavingCanvasDesc": "Impossibile salvare la tela",
        "setCanvasInitialImage": "Imposta come immagine iniziale della tela",
        "workflowLoaded": "Flusso di lavoro caricato",
        "setIPAdapterImage": "Imposta come immagine per l'Adattatore IP",
        "problemSavingMaskDesc": "Impossibile salvare la maschera"
    },
    "tooltip": {
        "feature": {
            "prompt": "Questo è il campo del prompt. Il prompt include oggetti di generazione e termini stilistici. Puoi anche aggiungere il peso (importanza del token) nel prompt, ma i comandi e i parametri dell'interfaccia a linea di comando non funzioneranno.",
            "gallery": "Galleria visualizza le generazioni dalla cartella degli output man mano che vengono create. Le impostazioni sono memorizzate all'interno di file e accessibili dal menu contestuale.",
            "other": "Queste opzioni abiliteranno modalità di elaborazione alternative per Invoke. 'Piastrella senza cuciture' creerà modelli ripetuti nell'output. 'Ottimizzazione Alta risoluzione' è la generazione in due passaggi con 'Immagine a Immagine': usa questa impostazione quando vuoi un'immagine più grande e più coerente senza artefatti. Ci vorrà più tempo del solito 'Testo a Immagine'.",
            "seed": "Il valore del Seme influenza il rumore iniziale da cui è formata l'immagine. Puoi usare i semi già esistenti dalle immagini precedenti. 'Soglia del rumore' viene utilizzato per mitigare gli artefatti a valori CFG elevati (provare l'intervallo 0-10) e Perlin per aggiungere il rumore Perlin durante la generazione: entrambi servono per aggiungere variazioni ai risultati.",
            "variations": "Prova una variazione con un valore compreso tra 0.1 e 1.0 per modificare il risultato per un dato seme. Variazioni interessanti del seme sono comprese tra 0.1 e 0.3.",
            "upscale": "Utilizza ESRGAN per ingrandire l'immagine subito dopo la generazione.",
            "faceCorrection": "Correzione del volto con GFPGAN o Codeformer: l'algoritmo rileva i volti nell'immagine e corregge eventuali difetti. Un valore alto cambierà maggiormente l'immagine, dando luogo a volti più attraenti. Codeformer con una maggiore fedeltà preserva l'immagine originale a scapito di una correzione facciale più forte.",
            "imageToImage": "Da Immagine a Immagine carica qualsiasi immagine come iniziale, che viene quindi utilizzata per generarne una nuova in base al prompt. Più alto è il valore, più cambierà l'immagine risultante. Sono possibili valori da 0.0 a 1.0, l'intervallo consigliato è 0.25-0.75",
            "boundingBox": "Il riquadro di selezione è lo stesso delle impostazioni Larghezza e Altezza per da Testo a Immagine o da Immagine a Immagine. Verrà elaborata solo l'area nella casella.",
            "seamCorrection": "Controlla la gestione delle giunzioni visibili che si verificano tra le immagini generate sulla tela.",
            "infillAndScaling": "Gestisce i metodi di riempimento (utilizzati su aree mascherate o cancellate dell'area di disegno) e il ridimensionamento (utile per i riquadri di selezione di piccole dimensioni)."
        }
    },
    "unifiedCanvas": {
        "layer": "Livello",
        "base": "Base",
        "mask": "Maschera",
        "maskingOptions": "Opzioni di mascheramento",
        "enableMask": "Abilita maschera",
        "preserveMaskedArea": "Mantieni area mascherata",
        "clearMask": "Elimina la maschera",
        "brush": "Pennello",
        "eraser": "Cancellino",
        "fillBoundingBox": "Riempi rettangolo di selezione",
        "eraseBoundingBox": "Cancella rettangolo di selezione",
        "colorPicker": "Selettore Colore",
        "brushOptions": "Opzioni pennello",
        "brushSize": "Dimensioni",
        "move": "Sposta",
        "resetView": "Reimposta vista",
        "mergeVisible": "Fondi il visibile",
        "saveToGallery": "Salva nella galleria",
        "copyToClipboard": "Copia negli appunti",
        "downloadAsImage": "Scarica come immagine",
        "undo": "Annulla",
        "redo": "Ripeti",
        "clearCanvas": "Cancella la Tela",
        "canvasSettings": "Impostazioni Tela",
        "showIntermediates": "Mostra intermedi",
        "showGrid": "Mostra griglia",
        "snapToGrid": "Aggancia alla griglia",
        "darkenOutsideSelection": "Scurisci l'esterno della selezione",
        "autoSaveToGallery": "Salvataggio automatico nella Galleria",
        "saveBoxRegionOnly": "Salva solo l'area di selezione",
        "limitStrokesToBox": "Limita i tratti all'area di selezione",
        "showCanvasDebugInfo": "Mostra ulteriori informazioni sulla Tela",
        "clearCanvasHistory": "Cancella cronologia Tela",
        "clearHistory": "Cancella la cronologia",
        "clearCanvasHistoryMessage": "La cancellazione della cronologia della tela lascia intatta la tela corrente, ma cancella in modo irreversibile la cronologia degli annullamenti e dei ripristini.",
        "clearCanvasHistoryConfirm": "Sei sicuro di voler cancellare la cronologia della Tela?",
        "emptyTempImageFolder": "Svuota la cartella delle immagini temporanee",
        "emptyFolder": "Svuota la cartella",
        "emptyTempImagesFolderMessage": "Lo svuotamento della cartella delle immagini temporanee ripristina completamente anche la Tela Unificata. Ciò include tutta la cronologia di annullamento/ripristino, le immagini nell'area di staging e il livello di base della tela.",
        "emptyTempImagesFolderConfirm": "Sei sicuro di voler svuotare la cartella temporanea?",
        "activeLayer": "Livello attivo",
        "canvasScale": "Scala della Tela",
        "boundingBox": "Rettangolo di selezione",
        "scaledBoundingBox": "Rettangolo di selezione scalato",
        "boundingBoxPosition": "Posizione del Rettangolo di selezione",
        "canvasDimensions": "Dimensioni della Tela",
        "canvasPosition": "Posizione Tela",
        "cursorPosition": "Posizione del cursore",
        "previous": "Precedente",
        "next": "Successivo",
        "accept": "Accetta",
        "showHide": "Mostra/nascondi",
        "discardAll": "Scarta tutto",
        "betaClear": "Svuota",
        "betaDarkenOutside": "Oscura all'esterno",
        "betaLimitToBox": "Limita al rettangolo",
        "betaPreserveMasked": "Conserva quanto mascherato",
        "antialiasing": "Anti aliasing",
        "showResultsOn": "Mostra i risultati (attivato)",
        "showResultsOff": "Mostra i risultati (disattivato)"
    },
    "accessibility": {
        "modelSelect": "Seleziona modello",
        "invokeProgressBar": "Barra di avanzamento generazione",
        "uploadImage": "Carica immagine",
        "previousImage": "Immagine precedente",
        "nextImage": "Immagine successiva",
        "useThisParameter": "Usa questo parametro",
        "reset": "Reimposta",
        "copyMetadataJson": "Copia i metadati JSON",
        "exitViewer": "Esci dal visualizzatore",
        "zoomIn": "Zoom avanti",
        "zoomOut": "Zoom indietro",
        "rotateCounterClockwise": "Ruotare in senso antiorario",
        "rotateClockwise": "Ruotare in senso orario",
        "flipHorizontally": "Capovolgi orizzontalmente",
        "toggleLogViewer": "Attiva/disattiva visualizzatore registro",
        "showOptionsPanel": "Mostra il pannello laterale",
        "flipVertically": "Capovolgi verticalmente",
        "toggleAutoscroll": "Attiva/disattiva lo scorrimento automatico",
        "modifyConfig": "Modifica configurazione",
        "menu": "Menu",
        "showGalleryPanel": "Mostra il pannello Galleria",
        "loadMore": "Carica altro"
    },
    "ui": {
        "hideProgressImages": "Nascondi avanzamento immagini",
        "showProgressImages": "Mostra avanzamento immagini",
        "swapSizes": "Scambia dimensioni",
        "lockRatio": "Blocca le proporzioni"
    },
    "nodes": {
        "zoomOutNodes": "Rimpicciolire",
        "hideGraphNodes": "Nascondi sovrapposizione grafico",
        "hideLegendNodes": "Nascondi la legenda del tipo di campo",
        "showLegendNodes": "Mostra legenda del tipo di campo",
        "hideMinimapnodes": "Nascondi minimappa",
        "showMinimapnodes": "Mostra minimappa",
        "zoomInNodes": "Ingrandire",
        "fitViewportNodes": "Adatta vista",
        "showGraphNodes": "Mostra sovrapposizione grafico",
        "resetWorkflowDesc2": "Reimpostare il flusso di lavoro cancellerà tutti i nodi, i bordi e i dettagli del flusso di lavoro.",
        "reloadNodeTemplates": "Ricarica i modelli di nodo",
        "loadWorkflow": "Importa flusso di lavoro JSON",
        "resetWorkflow": "Reimposta flusso di lavoro",
        "resetWorkflowDesc": "Sei sicuro di voler reimpostare questo flusso di lavoro?",
        "downloadWorkflow": "Esporta flusso di lavoro JSON",
        "scheduler": "Campionatore",
        "addNode": "Aggiungi nodo",
        "sDXLMainModelFieldDescription": "Campo del modello SDXL.",
        "boardField": "Bacheca",
        "animatedEdgesHelp": "Anima i bordi selezionati e i bordi collegati ai nodi selezionati",
        "sDXLMainModelField": "Modello SDXL",
        "executionStateInProgress": "In corso",
        "executionStateError": "Errore",
        "executionStateCompleted": "Completato",
        "boardFieldDescription": "Una bacheca della galleria",
        "addNodeToolTip": "Aggiungi nodo (Shift+A, Space)",
        "sDXLRefinerModelField": "Modello Refiner",
        "problemReadingMetadata": "Problema durante la lettura dei metadati dall'immagine",
        "colorCodeEdgesHelp": "Bordi con codice colore in base ai campi collegati",
        "animatedEdges": "Bordi animati",
        "snapToGrid": "Aggancia alla griglia",
        "validateConnections": "Convalida connessioni e grafico",
        "validateConnectionsHelp": "Impedisce che vengano effettuate connessioni non valide e che vengano \"invocati\" grafici non validi",
        "fullyContainNodesHelp": "I nodi devono essere completamente all'interno della casella di selezione per essere selezionati",
        "fullyContainNodes": "Contenere completamente i nodi da selezionare",
        "snapToGridHelp": "Aggancia i nodi alla griglia quando vengono spostati",
        "workflowSettings": "Impostazioni Editor del flusso di lavoro",
        "colorCodeEdges": "Bordi con codice colore",
        "mainModelField": "Modello",
        "noOutputRecorded": "Nessun output registrato",
        "noFieldsLinearview": "Nessun campo aggiunto alla vista lineare",
        "removeLinearView": "Rimuovi dalla vista lineare",
        "workflowDescription": "Breve descrizione",
        "workflowContact": "Contatto",
        "workflowVersion": "Versione",
        "workflow": "Flusso di lavoro",
        "noWorkflow": "Nessun flusso di lavoro",
        "workflowTags": "Tag",
        "workflowValidation": "Errore di convalida del flusso di lavoro",
        "workflowAuthor": "Autore",
        "workflowName": "Nome",
<<<<<<< HEAD
        "workflowNotes": "Note"
=======
        "workflowNotes": "Note",
        "unhandledInputProperty": "Proprietà di input non gestita",
        "versionUnknown": " Versione sconosciuta",
        "unableToValidateWorkflow": "Impossibile convalidare il flusso di lavoro",
        "updateApp": "Aggiorna App",
        "problemReadingWorkflow": "Problema durante la lettura del flusso di lavoro dall'immagine",
        "unableToLoadWorkflow": "Impossibile caricare il flusso di lavoro",
        "updateNode": "Aggiorna nodo",
        "version": "Versione",
        "notes": "Note",
        "problemSettingTitle": "Problema nell'impostazione del titolo",
        "unkownInvocation": "Tipo di invocazione sconosciuta",
        "unknownTemplate": "Modello sconosciuto",
        "nodeType": "Tipo di nodo",
        "vaeField": "VAE",
        "unhandledOutputProperty": "Proprietà di output non gestita",
        "notesDescription": "Aggiunge note sul tuo flusso di lavoro",
        "unknownField": "Campo sconosciuto",
        "unknownNode": "Nodo sconosciuto",
        "vaeFieldDescription": "Sotto modello VAE."
>>>>>>> 5b2ed4ff
    },
    "boards": {
        "autoAddBoard": "Aggiungi automaticamente bacheca",
        "menuItemAutoAdd": "Aggiungi automaticamente a questa Bacheca",
        "cancel": "Annulla",
        "addBoard": "Aggiungi Bacheca",
        "bottomMessage": "L'eliminazione di questa bacheca e delle sue immagini ripristinerà tutte le funzionalità che le stanno attualmente utilizzando.",
        "changeBoard": "Cambia Bacheca",
        "loading": "Caricamento in corso ...",
        "clearSearch": "Cancella Ricerca",
        "topMessage": "Questa bacheca contiene immagini utilizzate nelle seguenti funzionalità:",
        "move": "Sposta",
        "myBoard": "Bacheca",
        "searchBoard": "Cerca bacheche ...",
        "noMatching": "Nessuna bacheca corrispondente",
        "selectBoard": "Seleziona una Bacheca",
<<<<<<< HEAD
        "uncategorized": "Non categorizzato"
=======
        "uncategorized": "Non categorizzato",
        "downloadBoard": "Scarica la bacheca"
>>>>>>> 5b2ed4ff
    },
    "controlnet": {
        "contentShuffleDescription": "Rimescola il contenuto di un'immagine",
        "contentShuffle": "Rimescola contenuto",
        "beginEndStepPercent": "Percentuale passi Inizio / Fine",
        "duplicate": "Duplica",
        "balanced": "Bilanciato",
        "depthMidasDescription": "Generazione di mappe di profondità usando Midas",
        "control": "ControlNet",
        "crop": "Ritaglia",
        "depthMidas": "Profondità (Midas)",
        "enableControlnet": "Abilita ControlNet",
        "detectResolution": "Rileva risoluzione",
        "controlMode": "Modalità Controllo",
        "cannyDescription": "Canny rilevamento bordi",
        "depthZoe": "Profondità (Zoe)",
        "autoConfigure": "Configura automaticamente il processore",
        "delete": "Elimina",
        "depthZoeDescription": "Generazione di mappe di profondità usando Zoe",
        "resize": "Ridimensiona",
        "showAdvanced": "Mostra opzioni Avanzate",
        "bgth": "Soglia rimozione sfondo",
        "importImageFromCanvas": "Importa immagine dalla Tela",
        "lineartDescription": "Converte l'immagine in lineart",
        "importMaskFromCanvas": "Importa maschera dalla Tela",
        "hideAdvanced": "Nascondi opzioni avanzate",
        "ipAdapterModel": "Modello Adattatore",
        "resetControlImage": "Reimposta immagine di controllo",
        "f": "F",
        "h": "H",
        "prompt": "Prompt",
        "openPoseDescription": "Stima della posa umana utilizzando Openpose",
        "resizeMode": "Modalità ridimensionamento",
        "weight": "Peso",
        "selectModel": "Seleziona un modello",
        "w": "W",
        "processor": "Processore",
        "none": "Nessuno",
        "incompatibleBaseModel": "Modello base incompatibile:",
        "pidiDescription": "Elaborazione immagini PIDI",
        "fill": "Riempire",
        "colorMapDescription": "Genera una mappa dei colori dall'immagine",
        "lineartAnimeDescription": "Elaborazione lineart in stile anime",
        "imageResolution": "Risoluzione dell'immagine",
        "colorMap": "Colore",
        "lowThreshold": "Soglia inferiore",
        "highThreshold": "Soglia superiore",
        "normalBaeDescription": "Elaborazione BAE normale",
        "noneDescription": "Nessuna elaborazione applicata",
        "saveControlImage": "Salva immagine di controllo",
        "toggleControlNet": "Attiva/disattiva questo ControlNet",
        "safe": "Sicuro",
        "colorMapTileSize": "Dimensione piastrella",
        "ipAdapterImageFallback": "Nessuna immagine dell'Adattatore IP selezionata",
        "mediapipeFaceDescription": "Rilevamento dei volti tramite Mediapipe",
        "hedDescription": "Rilevamento dei bordi nidificati olisticamente",
        "setControlImageDimensions": "Imposta le dimensioni dell'immagine di controllo su L/A",
        "resetIPAdapterImage": "Reimposta immagine Adattatore IP",
        "handAndFace": "Mano e faccia",
        "enableIPAdapter": "Abilita Adattatore IP",
        "maxFaces": "Numero massimo di volti",
        "addT2IAdapter": "Aggiungi $t(common.t2iAdapter)",
        "controlNetEnabledT2IDisabled": "$t(common.controlNet) abilitato, $t(common.t2iAdapter) disabilitati",
        "t2iEnabledControlNetDisabled": "$t(common.t2iAdapter) abilitato, $t(common.controlNet) disabilitati",
        "addControlNet": "Aggiungi $t(common.controlNet)",
        "controlNetT2IMutexDesc": "$t(common.controlNet) e $t(common.t2iAdapter) contemporaneamente non sono attualmente supportati.",
        "addIPAdapter": "Aggiungi $t(common.ipAdapter)",
        "controlAdapter": "Adattatore di Controllo",
        "megaControl": "Mega ControlNet"
    },
    "queue": {
        "queueFront": "Aggiungi all'inizio della coda",
        "queueBack": "Aggiungi alla coda",
        "queueCountPrediction": "Aggiungi {{predicted}} alla coda",
        "queue": "Coda",
        "status": "Stato",
        "pruneSucceeded": "Rimossi {{item_count}} elementi completati dalla coda",
        "cancelTooltip": "Annulla l'elemento corrente",
        "queueEmpty": "Coda vuota",
        "pauseSucceeded": "Elaborazione sospesa",
        "in_progress": "In corso",
        "notReady": "Impossibile mettere in coda",
        "batchFailedToQueue": "Impossibile mettere in coda il lotto",
        "completed": "Completati",
        "batchValues": "Valori del lotto",
        "cancelFailed": "Problema durante l'annullamento dell'elemento",
        "batchQueued": "Lotto aggiunto alla coda",
        "pauseFailed": "Problema durante la sospensione dell'elaborazione",
        "clearFailed": "Problema nella cancellazione della coda",
        "queuedCount": "{{pending}} In attesa",
        "front": "inizio",
        "clearSucceeded": "Coda cancellata",
        "pause": "Sospendi",
        "pruneTooltip": "Rimuovi {{item_count}} elementi completati",
        "cancelSucceeded": "Elemento annullato",
        "batchQueuedDesc": "Aggiunte {{item_count}} sessioni a {{direction}} della coda",
        "graphQueued": "Grafico in coda",
        "batch": "Lotto",
        "clearQueueAlertDialog": "Lo svuotamento della coda annulla immediatamente tutti gli elementi in elaborazione e cancella completamente la coda.",
        "pending": "In attesa",
        "completedIn": "Completato in",
        "resumeFailed": "Problema nel riavvio dell'elaborazione",
        "clear": "Cancella",
        "prune": "Rimuovi",
        "total": "Totale",
        "canceled": "Annullati",
        "pruneFailed": "Problema nel rimuovere la coda",
        "cancelBatchSucceeded": "Lotto annullato",
        "clearTooltip": "Annulla e cancella tutti gli elementi",
        "current": "Attuale",
        "pauseTooltip": "Sospende l'elaborazione",
        "failed": "Falliti",
        "cancelItem": "Annulla l'elemento",
        "next": "Prossimo",
        "cancelBatch": "Annulla lotto",
        "back": "fine",
        "cancel": "Annulla",
        "session": "Sessione",
        "queueTotal": "{{total}} Totale",
        "resumeSucceeded": "Elaborazione ripresa",
        "enqueueing": "Lotto in coda",
        "resumeTooltip": "Riprendi l'elaborazione",
        "resume": "Riprendi",
        "cancelBatchFailed": "Problema durante l'annullamento del lotto",
        "clearQueueAlertDialog2": "Sei sicuro di voler cancellare la coda?",
        "item": "Elemento",
        "graphFailedToQueue": "Impossibile mettere in coda il grafico",
        "queueMaxExceeded": "È stato superato il limite massimo di {{max_queue_size}} e {{skip}} elementi verrebbero saltati"
    },
    "embedding": {
        "noMatchingEmbedding": "Nessun Incorporamento corrispondente",
        "addEmbedding": "Aggiungi Incorporamento",
        "incompatibleModel": "Modello base incompatibile:"
    },
    "models": {
        "noMatchingModels": "Nessun modello corrispondente",
        "loading": "caricamento",
        "noMatchingLoRAs": "Nessun LoRA corrispondente",
        "noLoRAsAvailable": "Nessun LoRA disponibile",
        "noModelsAvailable": "Nessun modello disponibile",
        "selectModel": "Seleziona un modello",
        "selectLoRA": "Seleziona un LoRA"
    },
    "invocationCache": {
        "disable": "Disabilita",
        "misses": "Non trovati in cache",
        "enableFailed": "Problema nell'abilitazione della cache delle invocazioni",
        "invocationCache": "Cache delle invocazioni",
        "clearSucceeded": "Cache delle invocazioni svuotata",
        "enableSucceeded": "Cache delle invocazioni abilitata",
        "clearFailed": "Problema durante lo svuotamento della cache delle invocazioni",
        "hits": "Trovati in cache",
        "disableSucceeded": "Cache delle invocazioni disabilitata",
        "disableFailed": "Problema durante la disabilitazione della cache delle invocazioni",
        "enable": "Abilita",
        "clear": "Svuota",
        "maxCacheSize": "Dimensione max cache",
        "cacheSize": "Dimensione cache"
    },
    "dynamicPrompts": {
        "seedBehaviour": {
            "perPromptDesc": "Utilizza un seme diverso per ogni immagine",
            "perIterationLabel": "Per iterazione",
            "perIterationDesc": "Utilizza un seme diverso per ogni iterazione",
            "perPromptLabel": "Per immagine",
            "label": "Comportamento del seme"
        },
        "enableDynamicPrompts": "Abilita prompt dinamici",
        "combinatorial": "Generazione combinatoria",
        "maxPrompts": "Numero massimo di prompt",
        "promptsWithCount_one": "{{count}} Prompt",
        "promptsWithCount_many": "{{count}} Prompt",
        "promptsWithCount_other": "",
        "dynamicPrompts": "Prompt dinamici"
    },
    "popovers": {
        "paramScheduler": {
            "paragraphs": [
                "Il campionatore definisce come aggiungere in modo iterativo il rumore a un'immagine o come aggiornare un campione in base all'output di un modello."
            ],
            "heading": "Campionatore"
        },
        "compositingMaskAdjustments": {
            "heading": "Regolazioni della maschera",
            "paragraphs": [
                "Regola la maschera."
            ]
        },
        "compositingCoherenceSteps": {
            "heading": "Passi",
            "paragraphs": [
                "Numero di passi di riduzione del rumore utilizzati nel Passaggio di Coerenza.",
                "Uguale al parametro principale Passi."
            ]
        },
        "compositingBlur": {
            "heading": "Sfocatura",
            "paragraphs": [
                "Il raggio di sfocatura della maschera."
            ]
        },
        "compositingCoherenceMode": {
            "heading": "Modalità",
            "paragraphs": [
                "La modalità del Passaggio di Coerenza."
            ]
        },
        "clipSkip": {
            "paragraphs": [
                "Scegli quanti livelli del modello CLIP saltare.",
                "Alcuni modelli funzionano meglio con determinate impostazioni di CLIP Skip.",
                "Un valore più alto in genere produce un'immagine meno dettagliata."
            ]
        },
        "compositingCoherencePass": {
            "heading": "Passaggio di Coerenza",
            "paragraphs": [
                "Un secondo ciclo di riduzione del rumore aiuta a comporre l'immagine Inpaint/Outpaint."
            ]
        },
        "compositingStrength": {
            "heading": "Forza",
            "paragraphs": [
                "Intensità di riduzione del rumore per il passaggio di coerenza.",
                "Uguale al parametro intensità di riduzione del rumore da immagine a immagine."
            ]
        },
        "paramNegativeConditioning": {
            "paragraphs": [
                "Il processo di generazione evita i concetti nel prompt negativo. Utilizzatelo per escludere qualità o oggetti dall'output.",
                "Supporta la sintassi e gli incorporamenti di Compel."
            ],
            "heading": "Prompt negativo"
        },
        "compositingBlurMethod": {
            "heading": "Metodo di sfocatura",
            "paragraphs": [
                "Il metodo di sfocatura applicato all'area mascherata."
            ]
        },
        "paramPositiveConditioning": {
            "heading": "Prompt positivo",
            "paragraphs": [
                "Guida il processo di generazione. Puoi usare qualsiasi parola o frase.",
                "Supporta sintassi e incorporamenti di Compel e Prompt Dinamici."
            ]
        },
        "controlNetBeginEnd": {
            "heading": "Percentuale passi Inizio / Fine",
            "paragraphs": [
                "A quali passi del processo di rimozione del rumore verrà applicato ControlNet.",
                "I ControlNet applicati all'inizio del processo guidano la composizione, mentre i ControlNet applicati alla fine guidano i dettagli."
            ]
        },
        "noiseUseCPU": {
            "paragraphs": [
                "Controlla se viene generato rumore sulla CPU o sulla GPU.",
                "Con il rumore della CPU abilitato, un seme particolare produrrà la stessa immagine su qualsiasi macchina.",
                "Non vi è alcun impatto sulle prestazioni nell'abilitare il rumore della CPU."
            ],
            "heading": "Usa la CPU per generare rumore"
        },
        "scaleBeforeProcessing": {
            "paragraphs": [
                "Ridimensiona l'area selezionata alla dimensione più adatta al modello prima del processo di generazione dell'immagine."
            ],
            "heading": "Scala prima dell'elaborazione"
        },
        "paramRatio": {
            "heading": "Proporzioni",
            "paragraphs": [
                "Le proporzioni delle dimensioni dell'immagine generata.",
                "Per i modelli SD1.5 si consiglia una dimensione dell'immagine (in numero di pixel) equivalente a 512x512 mentre per i modelli SDXL si consiglia una dimensione equivalente a 1024x1024."
            ]
        },
        "dynamicPrompts": {
            "paragraphs": [
                "Prompt Dinamici crea molte variazioni a partire da un singolo prompt.",
                "La sintassi di base è \"a {red|green|blue} ball\". Ciò produrrà tre prompt: \"a red ball\", \"a green ball\" e \"a blue ball\".",
                "Puoi utilizzare la sintassi quante volte vuoi in un singolo prompt, ma assicurati di tenere sotto controllo il numero di prompt generati con l'impostazione \"Numero massimo di prompt\"."
            ],
            "heading": "Prompt Dinamici"
        },
        "paramVAE": {
            "paragraphs": [
                "Modello utilizzato per tradurre l'output dell'intelligenza artificiale nell'immagine finale."
            ],
            "heading": "VAE"
        },
        "paramIterations": {
            "paragraphs": [
                "Il numero di immagini da generare.",
                "Se i prompt dinamici sono abilitati, ciascuno dei prompt verrà generato questo numero di volte."
            ],
            "heading": "Iterazioni"
        },
        "paramVAEPrecision": {
            "heading": "Precisione VAE",
            "paragraphs": [
                "La precisione utilizzata durante la codifica e decodifica VAE. FP16/mezza precisione è più efficiente, a scapito di minori variazioni dell'immagine."
            ]
        },
        "paramSeed": {
            "paragraphs": [
                "Controlla il rumore iniziale utilizzato per la generazione.",
                "Disabilita seme \"Casuale\" per produrre risultati identici con le stesse impostazioni di generazione."
            ],
            "heading": "Seme"
        },
        "controlNetResizeMode": {
            "heading": "Modalità ridimensionamento",
            "paragraphs": [
                "Come l'immagine ControlNet verrà adattata alle dimensioni di output dell'immagine."
            ]
        },
        "dynamicPromptsSeedBehaviour": {
            "paragraphs": [
                "Controlla il modo in cui viene utilizzato il seme durante la generazione dei prompt.",
                "Per iterazione utilizzerà un seme univoco per ogni iterazione. Usalo per esplorare variazioni del prompt su un singolo seme.",
                "Ad esempio, se hai 5 prompt, ogni immagine utilizzerà lo stesso seme.",
                "Per immagine utilizzerà un seme univoco per ogni immagine. Ciò fornisce più variazione."
            ],
            "heading": "Comportamento del seme"
        },
        "paramModel": {
            "heading": "Modello",
            "paragraphs": [
                "Modello utilizzato per i passaggi di riduzione del rumore.",
                "Diversi modelli sono generalmente addestrati per specializzarsi nella produzione di particolari risultati e contenuti estetici."
            ]
        },
        "paramDenoisingStrength": {
            "paragraphs": [
                "Quanto rumore viene aggiunto all'immagine in ingresso.",
                "0 risulterà in un'immagine identica, mentre 1 risulterà in un'immagine completamente nuova."
            ],
            "heading": "Forza di riduzione del rumore"
        },
        "dynamicPromptsMaxPrompts": {
            "heading": "Numero massimo di prompt",
            "paragraphs": [
                "Limita il numero di prompt che possono essere generati da Prompt Dinamici."
            ]
        },
        "infillMethod": {
            "paragraphs": [
                "Metodo per riempire l'area selezionata."
            ],
            "heading": "Metodo di riempimento"
        },
        "controlNetWeight": {
            "heading": "Peso",
            "paragraphs": [
                "Quanto forte sarà l'impatto di ControlNet sull'immagine generata."
            ]
        },
        "paramCFGScale": {
            "heading": "Scala CFG",
            "paragraphs": [
                "Controlla quanto il tuo prompt influenza il processo di generazione."
            ]
        },
        "controlNetControlMode": {
            "paragraphs": [
                "Attribuisce più peso al prompt o a ControlNet."
            ],
            "heading": "Modalità di controllo"
        },
        "paramSteps": {
            "heading": "Passi",
            "paragraphs": [
                "Numero di passi che verranno eseguiti in ogni generazione.",
                "Un numero di passi più elevato generalmente creerà immagini migliori ma richiederà più tempo di generazione."
            ]
        },
        "lora": {
            "heading": "Peso LoRA",
            "paragraphs": [
                "Un peso LoRA più elevato porterà a impatti maggiori sull'immagine finale."
            ]
        },
        "controlNet": {
            "paragraphs": [
                "ControlNet fornisce una guida al processo di generazione, aiutando a creare immagini con composizione, struttura o stile controllati, a seconda del modello selezionato."
            ]
        }
    },
    "sdxl": {
        "selectAModel": "Seleziona un modello",
        "scheduler": "Campionatore",
        "noModelsAvailable": "Nessun modello disponibile",
        "denoisingStrength": "Forza di riduzione del rumore",
        "concatPromptStyle": "Concatena Prompt & Stile",
        "loading": "Caricamento...",
        "steps": "Passi",
        "refinerStart": "Inizio Affinamento",
        "cfgScale": "Scala CFG",
        "negStylePrompt": "Prompt Stile negativo",
        "refiner": "Affinatore",
        "negAestheticScore": "Punteggio estetico negativo",
        "useRefiner": "Utilizza l'affinatore",
        "refinermodel": "Modello Affinatore",
        "posAestheticScore": "Punteggio estetico positivo",
        "posStylePrompt": "Prompt Stile positivo"
    },
    "metadata": {
        "initImage": "Immagine iniziale",
        "seamless": "Senza giunture",
        "positivePrompt": "Prompt positivo",
        "negativePrompt": "Prompt negativo",
        "generationMode": "Modalità generazione",
        "Threshold": "Livello di soglia del rumore",
        "metadata": "Metadati",
        "strength": "Forza Immagine a Immagine",
        "seed": "Seme",
        "imageDetails": "Dettagli dell'immagine",
        "perlin": "Rumore Perlin",
        "model": "Modello",
        "noImageDetails": "Nessun dettaglio dell'immagine trovato",
        "hiresFix": "Ottimizzazione Alta Risoluzione",
        "cfgScale": "Scala CFG",
        "fit": "Adatta Immagine a Immagine",
        "height": "Altezza",
        "variations": "Coppie Peso-Seme",
        "noMetaData": "Nessun metadato trovato",
        "width": "Larghezza",
        "createdBy": "Creato da",
        "workflow": "Flusso di lavoro",
        "steps": "Passi",
        "scheduler": "Campionatore"
    }
}<|MERGE_RESOLUTION|>--- conflicted
+++ resolved
@@ -115,14 +115,10 @@
         "currentlyInUse": "Questa immagine è attualmente utilizzata nelle seguenti funzionalità:",
         "copy": "Copia",
         "download": "Scarica",
-<<<<<<< HEAD
-        "setCurrentImage": "Imposta come immagine corrente"
-=======
         "setCurrentImage": "Imposta come immagine corrente",
         "preparingDownload": "Preparazione del download",
         "preparingDownloadFailed": "Problema durante la preparazione del download",
         "downloadSelection": "Scarica gli elementi selezionati"
->>>>>>> 5b2ed4ff
     },
     "hotkeys": {
         "keyboardShortcuts": "Tasti rapidi",
@@ -579,12 +575,8 @@
             "systemDisconnected": "Sistema disconnesso",
             "noControlImageForControlAdapter": "L'adattatore di controllo {{number}} non ha un'immagine di controllo",
             "noModelForControlAdapter": "Nessun modello selezionato per l'adattatore di controllo {{number}}.",
-<<<<<<< HEAD
-            "incompatibleBaseModelForControlAdapter": "Il modello dell'adattatore di controllo {{number}} non è compatibile con il modello principale."
-=======
             "incompatibleBaseModelForControlAdapter": "Il modello dell'adattatore di controllo {{number}} non è compatibile con il modello principale.",
             "missingNodeTemplate": "Modello di nodo mancante"
->>>>>>> 5b2ed4ff
         },
         "enableNoiseSettings": "Abilita le impostazioni del rumore",
         "cpuNoise": "Rumore CPU",
@@ -632,9 +624,6 @@
         "beta": "Beta",
         "enableNodesEditor": "Abilita l'editor dei nodi",
         "experimental": "Sperimentale",
-<<<<<<< HEAD
-        "autoChangeDimensions": "Aggiorna L/A alle impostazioni predefinite del modello in caso di modifica"
-=======
         "autoChangeDimensions": "Aggiorna L/A alle impostazioni predefinite del modello in caso di modifica",
         "clearIntermediates": "Cancella le immagini intermedie",
         "clearIntermediatesDesc3": "Le immagini della galleria non verranno eliminate.",
@@ -644,7 +633,6 @@
         "intermediatesCleared_other": "",
         "clearIntermediatesDesc1": "La cancellazione delle immagini intermedie ripristinerà lo stato di Tela Unificata e ControlNet.",
         "intermediatesClearedFailed": "Problema con la cancellazione delle immagini intermedie"
->>>>>>> 5b2ed4ff
     },
     "toast": {
         "tempFoldersEmptied": "Cartella temporanea svuotata",
@@ -890,9 +878,6 @@
         "workflowValidation": "Errore di convalida del flusso di lavoro",
         "workflowAuthor": "Autore",
         "workflowName": "Nome",
-<<<<<<< HEAD
-        "workflowNotes": "Note"
-=======
         "workflowNotes": "Note",
         "unhandledInputProperty": "Proprietà di input non gestita",
         "versionUnknown": " Versione sconosciuta",
@@ -913,7 +898,6 @@
         "unknownField": "Campo sconosciuto",
         "unknownNode": "Nodo sconosciuto",
         "vaeFieldDescription": "Sotto modello VAE."
->>>>>>> 5b2ed4ff
     },
     "boards": {
         "autoAddBoard": "Aggiungi automaticamente bacheca",
@@ -930,12 +914,8 @@
         "searchBoard": "Cerca bacheche ...",
         "noMatching": "Nessuna bacheca corrispondente",
         "selectBoard": "Seleziona una Bacheca",
-<<<<<<< HEAD
-        "uncategorized": "Non categorizzato"
-=======
         "uncategorized": "Non categorizzato",
         "downloadBoard": "Scarica la bacheca"
->>>>>>> 5b2ed4ff
     },
     "controlnet": {
         "contentShuffleDescription": "Rimescola il contenuto di un'immagine",
@@ -1120,9 +1100,7 @@
         },
         "compositingMaskAdjustments": {
             "heading": "Regolazioni della maschera",
-            "paragraphs": [
-                "Regola la maschera."
-            ]
+            "paragraphs": ["Regola la maschera."]
         },
         "compositingCoherenceSteps": {
             "heading": "Passi",
@@ -1133,15 +1111,11 @@
         },
         "compositingBlur": {
             "heading": "Sfocatura",
-            "paragraphs": [
-                "Il raggio di sfocatura della maschera."
-            ]
+            "paragraphs": ["Il raggio di sfocatura della maschera."]
         },
         "compositingCoherenceMode": {
             "heading": "Modalità",
-            "paragraphs": [
-                "La modalità del Passaggio di Coerenza."
-            ]
+            "paragraphs": ["La modalità del Passaggio di Coerenza."]
         },
         "clipSkip": {
             "paragraphs": [
@@ -1281,9 +1255,7 @@
             ]
         },
         "infillMethod": {
-            "paragraphs": [
-                "Metodo per riempire l'area selezionata."
-            ],
+            "paragraphs": ["Metodo per riempire l'area selezionata."],
             "heading": "Metodo di riempimento"
         },
         "controlNetWeight": {
@@ -1299,9 +1271,7 @@
             ]
         },
         "controlNetControlMode": {
-            "paragraphs": [
-                "Attribuisce più peso al prompt o a ControlNet."
-            ],
+            "paragraphs": ["Attribuisce più peso al prompt o a ControlNet."],
             "heading": "Modalità di controllo"
         },
         "paramSteps": {
