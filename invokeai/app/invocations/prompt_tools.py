--- conflicted
+++ resolved
@@ -17,131 +17,6 @@
     invocation_output,
 )
 
-<<<<<<< HEAD
-=======
-
-@invocation_output("prompt_to_file_output")
-class PromptsToFileInvocationOutput(BaseInvocationOutput):
-    """Base class for invocation that writes to a file and returns nothing of use"""
-
-
-@invocation("prompt_to_file", title="Prompts To File", tags=["prompt", "file"], category="prompt", version="1.0.0")
-class PromptsToFileInvocation(BaseInvocation):
-    """Save prompts to a text file"""
-
-    file_path: str = InputField(description="Path to prompt text file")
-    prompts: Union[str, list[str], None] = InputField(
-        default=None, description="Prompt or collection of prompts to write", ui_type=UIType.Collection
-    )
-    append: bool = InputField(default=True, description="Append or overwrite file")
-
-    def invoke(self, context: InvocationContext) -> PromptsToFileInvocationOutput:
-        with open(self.file_path, "a" if self.append else "w") as f:
-            if isinstance(self.prompts, list):
-                for line in self.prompts:
-                    f.write(line + "\n")
-            else:
-                f.write((self.prompts or "") + "\n")
-
-        return PromptsToFileInvocationOutput()
-
-
-@invocation_output("prompt_pos_neg_output")
-class PromptPosNegOutput(BaseInvocationOutput):
-    """Base class for invocations that output a posirtive and negative prompt"""
-
-    positive_prompt: str = OutputField(description="Positive prompt")
-    negative_prompt: str = OutputField(description="Negative prompt")
-
-
-@invocation(
-    "prompt_split_neg",
-    title="Prompt Split Negative",
-    tags=["prompt", "split", "negative"],
-    category="prompt",
-    version="1.0.0",
-)
-class PromptSplitNegInvocation(BaseInvocation):
-    """Splits prompt into two prompts, inside [] goes into negative prompt everthing else goes into positive prompt. Each [ and ] character is replaced with a space"""
-
-    prompt: str = InputField(default="", description="Prompt to split")
-
-    def invoke(self, context: InvocationContext) -> PromptPosNegOutput:
-        p_prompt = ""
-        n_prompt = ""
-        brackets_depth = 0
-        escaped = False
-
-        for char in self.prompt or "":
-            if char == "[" and not escaped:
-                n_prompt += " "
-                brackets_depth += 1
-            elif char == "]" and not escaped:
-                brackets_depth -= 1
-                char = " "
-            elif brackets_depth > 0:
-                n_prompt += char
-            else:
-                p_prompt += char
-
-            # keep track of the escape char but only if it isn't escaped already
-            if char == "\\" and not escaped:
-                escaped = True
-            else:
-                escaped = False
-
-        return PromptPosNegOutput(positive_prompt=p_prompt, negative_prompt=n_prompt)
-
-
-@invocation("prompt_join", title="Prompt Join", tags=["prompt", "join"], category="prompt", version="1.0.0")
-class PromptJoinInvocation(BaseInvocation):
-    """Joins prompt left to prompt right"""
-
-    prompt_left: str = InputField(default="", description="Prompt Left", ui_component=UIComponent.Textarea)
-    prompt_right: str = InputField(default="", description="Prompt Right", ui_component=UIComponent.Textarea)
-
-    def invoke(self, context: InvocationContext) -> StringOutput:
-        return StringOutput(value=((self.prompt_left or "") + (self.prompt_right or "")))
-
-
-@invocation("prompt_join_three", title="Prompt Join Three", tags=["prompt", "join"], category="prompt", version="1.0.0")
-class PromptJoinThreeInvocation(BaseInvocation):
-    """Joins prompt left to prompt middle to prompt right"""
-
-    prompt_left: str = InputField(default="", description="Prompt Left", ui_component=UIComponent.Textarea)
-    prompt_middle: str = InputField(default="", description="Prompt Middle", ui_component=UIComponent.Textarea)
-    prompt_right: str = InputField(default="", description="Prompt Right", ui_component=UIComponent.Textarea)
-
-    def invoke(self, context: InvocationContext) -> StringOutput:
-        return StringOutput(value=((self.prompt_left or "") + (self.prompt_middle or "") + (self.prompt_right or "")))
-
-
-@invocation(
-    "prompt_replace", title="Prompt Replace", tags=["prompt", "replace", "regex"], category="prompt", version="1.0.0"
-)
-class PromptReplaceInvocation(BaseInvocation):
-    """Replaces the search string with the replace string in the prompt"""
-
-    prompt: str = InputField(default="", description="Prompt to work on", ui_component=UIComponent.Textarea)
-    search_string: str = InputField(default="", description="String to search for", ui_component=UIComponent.Textarea)
-    replace_string: str = InputField(
-        default="", description="String to replace the search", ui_component=UIComponent.Textarea
-    )
-    use_regex: bool = InputField(
-        default=False, description="Use search string as a regex expression (non regex is case insensitive)"
-    )
-
-    def invoke(self, context: InvocationContext) -> StringOutput:
-        pattern = self.search_string or ""
-        new_prompt = self.prompt or ""
-        if len(pattern) > 0:
-            if not self.use_regex:
-                # None regex so make case insensitve
-                pattern = "(?i)" + re.escape(pattern)
-            new_prompt = re.sub(pattern, (self.replace_string or ""), new_prompt)
-        return StringOutput(value=new_prompt)
-
->>>>>>> 6c00eb42
 
 class PTFields(BaseModel):
     """Prompt Tools Fields for an image generated in InvokeAI."""
@@ -230,7 +105,6 @@
         fields = json.loads(self.pt_fields)
 
         return PTFieldsExpandOutput(
-<<<<<<< HEAD
             positive_prompt = fields.get('positive_prompt'),
             positive_style_prompt = fields.get('positive_style_prompt'),
             negative_prompt = fields.get('negative_prompt'),
@@ -240,60 +114,4 @@
             seed = fields.get('seed'),
             cfg_scale = fields.get('cfg_scale'),
             steps = fields.get('steps'),
-        )
-=======
-            positive_prompt=fields.get("positive_prompt"),
-            positive_style_prompt=fields.get("positive_style_prompt"),
-            negative_prompt=fields.get("negative_prompt"),
-            negative_style_prompt=fields.get("negative_style_prompt"),
-            width=fields.get("width"),
-            height=fields.get("height"),
-            seed=fields.get("seed"),
-            cfg_scale=fields.get("cfg_scale"),
-            steps=fields.get("steps"),
-        )
-
-
-@invocation("prompt_strength", title="Prompt Strength", tags=["prompt"], category="prompt", version="1.0.0")
-class PromptStrengthInvocation(BaseInvocation):
-    """Takes a prompt string and float strength and outputs a new string in the format of (prompt)strength"""
-
-    prompt: str = InputField(default="", description="Prompt to work on", ui_component=UIComponent.Textarea)
-    strength: float = InputField(default=1, gt=0, description="strength of the prompt")
-
-    def invoke(self, context: InvocationContext) -> StringOutput:
-        return StringOutput(value=f"({self.prompt}){self.strength}")
-
-
-COMBINE_TYPE = Literal[".and", ".blend"]
-
-
-@invocation(
-    "prompt_strengths_combine",
-    title="Prompt Strengths Combine",
-    tags=["prompt", "combine"],
-    category="prompt",
-    version="1.0.0",
-)
-class PromptStrengthsCombineInvocation(BaseInvocation):
-    """Takes a collection of prompt strength strings and converts it into a combined .and() or .blend() structure. Blank prompts are ignored"""
-
-    prompt_strengths: list[str] = InputField(
-        default=[""], description="Prompt strengths to combine", ui_type=UIType.Collection
-    )
-    combine_type: COMBINE_TYPE = InputField(
-        default=".and", description="Combine type .and() or .blend()", input=Input.Direct
-    )
-
-    def invoke(self, context: InvocationContext) -> StringOutput:
-        strings = []
-        numbers = []
-        for item in self.prompt_strengths:
-            string, number = item.rsplit(")", 1)
-            string = string[1:].strip()
-            number = float(number)
-            if len(string) > 0:
-                strings.append(f'"{string}"')
-                numbers.append(number)
-        return StringOutput(value=f'({",".join(strings)}){self.combine_type}({",".join(map(str, numbers))})')
->>>>>>> 6c00eb42
+        )