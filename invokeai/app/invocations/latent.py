--- conflicted
+++ resolved
@@ -232,25 +232,18 @@
 
         def step_callback(state: PipelineIntermediateState):
             self.dispatch_progress(context, source_node_id, state)
-
-<<<<<<< HEAD
-        with self.get_model(context.services.model_manager) as model:
-            conditioning_data = self.get_conditioning_data(model)
-=======
+            
         model = self.get_model(context.services.model_manager)
         conditioning_data = self.get_conditioning_data(context, model)
 
         # TODO: Verify the noise is the right size
->>>>>>> 853c83d0
-
-            # TODO: Verify the noise is the right size
-            result_latents, result_attention_map_saver = model.latents_from_embeddings(
-                latents=torch.zeros_like(noise, dtype=torch_dtype(model.device)),
-                noise=noise,
-                num_inference_steps=self.steps,
-                conditioning_data=conditioning_data,
-                callback=step_callback
-            )
+        result_latents, result_attention_map_saver = model.latents_from_embeddings(
+            latents=torch.zeros_like(noise, dtype=torch_dtype(model.device)),
+            noise=noise,
+            num_inference_steps=self.steps,
+            conditioning_data=conditioning_data,
+            callback=step_callback
+        )
 
         # https://discuss.huggingface.co/t/memory-usage-by-later-pipeline-stages/23699
         torch.cuda.empty_cache()
