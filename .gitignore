--- conflicted
+++ resolved
@@ -201,13 +201,6 @@
 # If it's a Mac
 .DS_Store
 
-<<<<<<< HEAD
-# LS: the frontend dist files need to be in the repository in order to 
-# do a pip network install
-# invokeai/frontend/web/dist/*
-
-=======
->>>>>>> 52498cc0
 # Let the frontend manage its own gitignore
 !invokeai/frontend/web/*
 
